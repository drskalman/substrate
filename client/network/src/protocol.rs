--- conflicted
+++ resolved
@@ -260,12 +260,8 @@
 		notifications_protocols_handshakes: Vec<Vec<u8>>,
 		block_announce_validator: Box<dyn BlockAnnounceValidator<B> + Send>,
 		metrics_registry: Option<&Registry>,
-<<<<<<< HEAD
 		verified_blocks: Arc<VerifiedBlocks<B>>,
-	) -> error::Result<(Protocol<B, H>, sc_peerset::PeersetHandle, Vec<(PeerId, Multiaddr)>)> {
-=======
 	) -> error::Result<(Protocol<B>, sc_peerset::PeersetHandle, Vec<(PeerId, Multiaddr)>)> {
->>>>>>> c939ceba
 		let info = chain.info();
 		let sync = ChainSync::new(
 			config.roles,
@@ -754,151 +750,10 @@
 		Ok(())
 	}
 
-<<<<<<< HEAD
-	/// Called when peer sends us new transactions
-	fn on_transactions(
-		&mut self,
-		who: PeerId,
-		transactions: message::Transactions<B::Extrinsic>,
-	) {
-		// sending transaction to light node is considered a bad behavior
-		if !self.config.roles.is_full() {
-			trace!(target: "sync", "Peer {} is trying to send transactions to the light node", who);
-			self.behaviour.disconnect_peer(&who, HARDCODED_PEERSETS_TX);
-			self.peerset_handle.report_peer(who, rep::UNEXPECTED_TRANSACTIONS);
-			return;
-		}
-
-		// Accept transactions only when fully synced
-		if self.sync.status().state != SyncState::Idle {
-			trace!(target: "sync", "{} Ignoring transactions while syncing", who);
-			return;
-		}
-
-		trace!(target: "sync", "Received {} transactions from {}", transactions.len(), who);
-		if let Some(ref mut peer) = self.peers.get_mut(&who) {
-			for t in transactions {
-				if self.pending_transactions.len() > MAX_PENDING_TRANSACTIONS {
-					debug!(
-						target: "sync",
-						"Ignoring any further transactions that exceed `MAX_PENDING_TRANSACTIONS`({}) limit",
-						MAX_PENDING_TRANSACTIONS,
-					);
-					break;
-				}
-
-				let hash = self.transaction_pool.hash_of(&t);
-				peer.known_transactions.insert(hash.clone());
-
-				self.peerset_handle.report_peer(who.clone(), rep::ANY_TRANSACTION);
-
-				match self.pending_transactions_peers.entry(hash.clone()) {
-					Entry::Vacant(entry) => {
-						self.pending_transactions.push(PendingTransaction {
-							validation: self.transaction_pool.import(t),
-							tx_hash: hash,
-						});
-						entry.insert(vec![who.clone()]);
-					},
-					Entry::Occupied(mut entry) => {
-						entry.get_mut().push(who.clone());
-					}
-				}
-			}
-		}
-	}
-
-	fn on_handle_transaction_import(&mut self, who: PeerId, import: TransactionImport) {
-		match import {
-			TransactionImport::KnownGood => self.peerset_handle.report_peer(who, rep::ANY_TRANSACTION_REFUND),
-			TransactionImport::NewGood => self.peerset_handle.report_peer(who, rep::GOOD_TRANSACTION),
-			TransactionImport::Bad => self.peerset_handle.report_peer(who, rep::BAD_TRANSACTION),
-			TransactionImport::None => {},
-		}
-	}
-
-	/// Propagate one transaction.
-	pub fn propagate_transaction(
-		&mut self,
-		hash: &H,
-	) {
-		debug!(target: "sync", "Propagating transaction [{:?}]", hash);
-		// Accept transactions only when fully synced
-		if self.sync.status().state != SyncState::Idle {
-			return;
-		}
-		if let Some(transaction) = self.transaction_pool.transaction(hash) {
-			let propagated_to = self.do_propagate_transactions(&[(hash.clone(), transaction)]);
-			self.transaction_pool.on_broadcasted(propagated_to);
-		}
-	}
-
-	fn do_propagate_transactions(
-		&mut self,
-		transactions: &[(H, B::Extrinsic)],
-	) -> HashMap<H, Vec<String>> {
-		let mut propagated_to = HashMap::<_, Vec<_>>::new();
-		let mut propagated_transactions = 0;
-
-		for (who, peer) in self.peers.iter_mut() {
-			// never send transactions to the light node
-			if !peer.info.roles.is_full() {
-				continue;
-			}
-
-			if !self.behaviour.is_open(who, HARDCODED_PEERSETS_TX) {
-				continue;
-			}
-
-			let (hashes, to_send): (Vec<_>, Vec<_>) = transactions
-				.iter()
-				.filter(|&(ref hash, _)| peer.known_transactions.insert(hash.clone()))
-				.cloned()
-				.unzip();
-
-			propagated_transactions += hashes.len();
-
-			if !to_send.is_empty() {
-				for hash in hashes {
-					propagated_to
-						.entry(hash)
-						.or_default()
-						.push(who.to_base58());
-				}
-				trace!(target: "sync", "Sending {} transactions to {}", to_send.len(), who);
-				self.behaviour.write_notification(
-					who,
-					HARDCODED_PEERSETS_TX,
-					to_send.encode()
-				);
-			}
-		}
-
-		if let Some(ref metrics) = self.metrics {
-			metrics.propagated_transactions.inc_by(propagated_transactions as _)
-		}
-
-		propagated_to
-	}
-
-	/// Call when we must propagate ready transactions to peers.
-	pub fn propagate_transactions(&mut self) {
-		debug!(target: "sync", "Propagating transactions");
-		// Accept transactions only when fully synced
-		if self.sync.status().state != SyncState::Idle {
-			return;
-		}
-		let transactions = self.transaction_pool.transactions();
-		let propagated_to = self.do_propagate_transactions(&transactions);
-		self.transaction_pool.on_broadcasted(propagated_to);
-	}
-
 	pub fn announce_preimport_block(&mut self, header: B::Header) {
 		self.broadcast_header(header, false, None);
 	}
 
-=======
->>>>>>> c939ceba
 	/// Make sure an important block is propagated to peers.
 	///
 	/// In chain-based consensus, we often need to make sure non-best forks are
