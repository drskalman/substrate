[package]
name = "sc-service"
version = "0.10.0-dev"
authors = ["Parity Technologies <admin@parity.io>"]
edition = "2018"
license = "GPL-3.0-or-later WITH Classpath-exception-2.0"
homepage = "https://substrate.dev"
repository = "https://github.com/paritytech/substrate/"
description = "Substrate service. Starts a thread that spins up the network, client, and extrinsic pool. Manages communication between them."
readme = "README.md"

[package.metadata.docs.rs]
targets = ["x86_64-unknown-linux-gnu"]

[features]
default = ["db"]
# The RocksDB feature activates the RocksDB database backend. If it is not activated, and you pass
# a path to a database, an error will be produced at runtime.
db = ["sc-client-db/with-kvdb-rocksdb", "sc-client-db/with-parity-db"]
wasmtime = ["sc-executor/wasmtime"]
# exposes the client type
test-helpers = []

[dependencies]
jsonrpsee = { git = "https://github.com/paritytech/jsonrpsee", branch = "master", features = ["server"] }

thiserror = "1.0.21"
<<<<<<< HEAD
futures01 = { package = "futures", version = "0.1.29" }
futures = { version = "0.3.4", features = ["compat"] }
=======
futures = "0.3.16"
jsonrpc-pubsub = "18.0"
jsonrpc-core = "18.0"
>>>>>>> d2a43d47
rand = "0.7.3"
parking_lot = "0.11.1"
log = "0.4.11"
futures-timer = "3.0.1"
exit-future = "0.2.0"
pin-project = "1.0.4"
hash-db = "0.15.2"
serde = "1.0.126"
serde_json = "1.0.41"
sc-keystore = { version = "4.0.0-dev", path = "../keystore" }
sp-runtime = { version = "4.0.0-dev", path = "../../primitives/runtime" }
sp-trie = { version = "4.0.0-dev", path = "../../primitives/trie" }
sp-externalities = { version = "0.10.0-dev", path = "../../primitives/externalities" }
sp-utils = { version = "4.0.0-dev", path = "../../primitives/utils" }
sp-version = { version = "4.0.0-dev", path = "../../primitives/version" }
sp-blockchain = { version = "4.0.0-dev", path = "../../primitives/blockchain" }
sp-core = { version = "4.0.0-dev", path = "../../primitives/core" }
sp-keystore = { version = "0.10.0-dev", path = "../../primitives/keystore" }
sp-session = { version = "4.0.0-dev", path = "../../primitives/session" }
sp-state-machine = { version = "0.10.0-dev", path = "../../primitives/state-machine" }
sp-application-crypto = { version = "4.0.0-dev", path = "../../primitives/application-crypto" }
sp-consensus = { version = "0.10.0-dev", path = "../../primitives/consensus/common" }
sc-consensus = { version = "0.10.0-dev", path = "../../client/consensus/common" }
sp-inherents = { version = "4.0.0-dev", path = "../../primitives/inherents" }
sp-storage = { version = "4.0.0-dev", path = "../../primitives/storage" }
sc-network = { version = "0.10.0-dev", path = "../network" }
sc-chain-spec = { version = "4.0.0-dev", path = "../chain-spec" }
sc-light = { version = "4.0.0-dev", path = "../light" }
sc-client-api = { version = "4.0.0-dev", path = "../api" }
sp-api = { version = "4.0.0-dev", path = "../../primitives/api" }
sc-client-db = { version = "0.10.0-dev", default-features = false, path = "../db" }
codec = { package = "parity-scale-codec", version = "2.0.0" }
sc-executor = { version = "0.10.0-dev", path = "../executor" }
sc-transaction-pool = { version = "4.0.0-dev", path = "../transaction-pool" }
sp-transaction-pool = { version = "4.0.0-dev", path = "../../primitives/transaction-pool" }
sc-transaction-pool-api = { version = "4.0.0-dev", path = "../transaction-pool/api" }
sp-transaction-storage-proof = { version = "4.0.0-dev", path = "../../primitives/transaction-storage-proof" }
sc-rpc-server = { version = "4.0.0-dev", path = "../rpc-servers" }
sc-rpc = { version = "4.0.0-dev", path = "../rpc" }
sc-block-builder = { version = "0.10.0-dev", path = "../block-builder" }
sp-block-builder = { version = "4.0.0-dev", path = "../../primitives/block-builder" }
sc-informant = { version = "0.10.0-dev", path = "../informant" }
sc-telemetry = { version = "4.0.0-dev", path = "../telemetry" }
sc-offchain = { version = "4.0.0-dev", path = "../offchain" }
prometheus-endpoint = { package = "substrate-prometheus-endpoint", path = "../../utils/prometheus", version = "0.9.0" }
sc-tracing = { version = "4.0.0-dev", path = "../tracing" }
sp-tracing = { version = "4.0.0-dev", path = "../../primitives/tracing" }
tracing = "0.1.25"
tracing-futures = { version = "0.2.4" }
parity-util-mem = { version = "0.10.0", default-features = false, features = [
	"primitive-types",
] }
async-trait = "0.1.50"

[target.'cfg(not(target_os = "unknown"))'.dependencies]
tempfile = "3.1.0"
directories = "3.0.1"

[dev-dependencies]
substrate-test-runtime-client = { version = "2.0.0", path = "../../test-utils/runtime/client" }
substrate-test-runtime = { version = "2.0.0", path = "../../test-utils/runtime/" }
tokio = { version = "0.2.25", default-features = false }
async-std = { version = "1.6.5", default-features = false }<|MERGE_RESOLUTION|>--- conflicted
+++ resolved
@@ -25,14 +25,8 @@
 jsonrpsee = { git = "https://github.com/paritytech/jsonrpsee", branch = "master", features = ["server"] }
 
 thiserror = "1.0.21"
-<<<<<<< HEAD
 futures01 = { package = "futures", version = "0.1.29" }
 futures = { version = "0.3.4", features = ["compat"] }
-=======
-futures = "0.3.16"
-jsonrpc-pubsub = "18.0"
-jsonrpc-core = "18.0"
->>>>>>> d2a43d47
 rand = "0.7.3"
 parking_lot = "0.11.1"
 log = "0.4.11"
