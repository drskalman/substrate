// This file is part of Substrate.

// Copyright (C) 2021 Parity Technologies (UK) Ltd.
// SPDX-License-Identifier: Apache-2.0

// Licensed under the Apache License, Version 2.0 (the "License");
// you may not use this file except in compliance with the License.
// You may obtain a copy of the License at
//
// 	http://www.apache.org/licenses/LICENSE-2.0
//
// Unless required by applicable law or agreed to in writing, software
// distributed under the License is distributed on an "AS IS" BASIS,
// WITHOUT WARRANTIES OR CONDITIONS OF ANY KIND, either express or implied.
// See the License for the specific language governing permissions and
// limitations under the License.

//! # Multi phase, offchain election provider pallet.
//!
//! Currently, this election-provider has two distinct phases (see [`Phase`]), **signed** and
//! **unsigned**.
//!
//! ## Phases
//!
//! The timeline of pallet is as follows. At each block,
//! [`frame_election_provider_support::ElectionDataProvider::next_election_prediction`] is used to
//! estimate the time remaining to the next call to
//! [`frame_election_provider_support::ElectionProvider::elect`]. Based on this, a phase is chosen.
//! The timeline is as follows.
//!
//! ```ignore
//!                                                                    elect()
//!                 +   <--T::SignedPhase-->  +  <--T::UnsignedPhase-->   +
//!   +-------------------------------------------------------------------+
//!    Phase::Off   +       Phase::Signed     +      Phase::Unsigned      +
//! ```
//!
//! Note that the unsigned phase starts [`pallet::Config::UnsignedPhase`] blocks before the
//! `next_election_prediction`, but only ends when a call to [`ElectionProvider::elect`] happens. If
//! no `elect` happens, the signed phase is extended.
//!
//! > Given this, it is rather important for the user of this pallet to ensure it always terminates
//! election via `elect` before requesting a new one.
//!
//! Each of the phases can be disabled by essentially setting their length to zero. If both phases
//! have length zero, then the pallet essentially runs only the fallback strategy, denoted by
//! [`Config::Fallback`].
//!
//! ### Signed Phase
//!
//! In the signed phase, solutions (of type [`RawSolution`]) are submitted and queued on chain. A
//! deposit is reserved, based on the size of the solution, for the cost of keeping this solution
//! on-chain for a number of blocks, and the potential weight of the solution upon being checked. A
//! maximum of `pallet::Config::MaxSignedSubmissions` solutions are stored. The queue is always
//! sorted based on score (worse to best).
//!
//! Upon arrival of a new solution:
//!
//! 1. If the queue is not full, it is stored in the appropriate sorted index.
//! 2. If the queue is full but the submitted solution is better than one of the queued ones, the
//!    worse solution is discarded, the bond of the outgoing solution is returned, and the new
//!    solution is stored in the correct index.
//! 3. If the queue is full and the solution is not an improvement compared to any of the queued
//!    ones, it is instantly rejected and no additional bond is reserved.
//!
//! A signed solution cannot be reversed, taken back, updated, or retracted. In other words, the
//! origin can not bail out in any way, if their solution is queued.
//!
//! Upon the end of the signed phase, the solutions are examined from best to worse (i.e. `pop()`ed
//! until drained). Each solution undergoes an expensive `Pallet::feasibility_check`, which
//! ensures the score claimed by this score was correct, and it is valid based on the election data
//! (i.e. votes and candidates). At each step, if the current best solution passes the feasibility
//! check, it is considered to be the best one. The sender of the origin is rewarded, and the rest
//! of the queued solutions get their deposit back and are discarded, without being checked.
//!
//! The following example covers all of the cases at the end of the signed phase:
//!
//! ```ignore
//! Queue
//! +-------------------------------+
//! |Solution(score=20, valid=false)| +-->  Slashed
//! +-------------------------------+
//! |Solution(score=15, valid=true )| +-->  Rewarded, Saved
//! +-------------------------------+
//! |Solution(score=10, valid=true )| +-->  Discarded
//! +-------------------------------+
//! |Solution(score=05, valid=false)| +-->  Discarded
//! +-------------------------------+
//! |             None              |
//! +-------------------------------+
//! ```
//!
//! Note that both of the bottom solutions end up being discarded and get their deposit back,
//! despite one of them being *invalid*.
//!
//! ## Unsigned Phase
//!
//! The unsigned phase will always follow the signed phase, with the specified duration. In this
//! phase, only validator nodes can submit solutions. A validator node who has offchain workers
//! enabled will start to mine a solution in this phase and submits it back to the chain as an
//! unsigned transaction, thus the name _unsigned_ phase. This unsigned transaction can never be
//! valid if propagated, and it acts similar to an inherent.
//!
//! Validators will only submit solutions if the one that they have computed is sufficiently better
//! than the best queued one (see [`pallet::Config::SolutionImprovementThreshold`]) and will limit
//! the weigh of the solution to [`pallet::Config::MinerMaxWeight`].
//!
//! The unsigned phase can be made passive depending on how the previous signed phase went, by
//! setting the first inner value of [`Phase`] to `false`. For now, the signed phase is always
//! active.
//!
//! ### Fallback
//!
//! If we reach the end of both phases (i.e. call to [`ElectionProvider::elect`] happens) and no
//! good solution is queued, then the fallback strategy [`pallet::Config::Fallback`] is used to
//! determine what needs to be done. The on-chain election is slow, and contains no balancing or
//! reduction post-processing. See [`onchain::OnChainSequentialPhragmen`]. The
//! [`FallbackStrategy::Nothing`] just returns an error, and enables the [`Phase::Emergency`].
//!
//! ### Emergency Phase
//!
//! If, for any of the below reasons:
//!
//! 1. No signed or unsigned solution submitted & Fallback is `None` or failed
//! 2. Internal error
//!
//! A call to `T::ElectionProvider::elect` is made, and `Ok(_)` cannot be returned, then the pallet
//! proceeds to the [`Phase::Emergency`]. During this phase, any solution can be submitted from
//! [`Config::ForceOrigin`], without any checking. Once submitted, the forced solution is kept in
//! [`QueuedSolution`] until the next call to `T::ElectionProvider::elect`, where it is returned and
//! [`Phase`] goes back to `Off`.
//!
//! This implies that the user of this pallet (i.e. a staking pallet) should re-try calling
//! `T::ElectionProvider::elect` in case of error until `OK(_)` is returned.
//!
//! ## Feasible Solution (correct solution)
//!
//! All submissions must undergo a feasibility check. Signed solutions are checked on by one at the
//! end of the signed phase, and the unsigned solutions are checked on the spot. A feasible solution
//! is as follows:
//!
//! 0. **all** of the used indices must be correct.
//! 1. present *exactly* correct number of winners.
//! 2. any assignment is checked to match with [`RoundSnapshot::voters`].
//! 3. the claimed score is valid, based on the fixed point arithmetic accuracy.
//!
//! ## Accuracy
//!
//! The accuracy of the election is configured via two trait parameters. namely,
//! [`OnChainAccuracyOf`] dictates the accuracy used to compute the on-chain fallback election and
//! [`SolutionAccuracyOf`] is the accuracy that the submitted solutions must adhere to.
//!
//! Note that both accuracies are of great importance. The offchain solution should be as small as
//! possible, reducing solutions size/weight. The on-chain solution can use more space for accuracy,
//! but should still be fast to prevent massively large blocks in case of a fallback.
//!
//! ## Error types
//!
//! This pallet provides a verbose error system to ease future debugging and debugging. The
//! overall hierarchy of errors is as follows:
//!
//! 1. [`pallet::Error`]: These are the errors that can be returned in the dispatchables of the
//!    pallet, either signed or unsigned. Since decomposition with nested enums is not possible
//!    here, they are prefixed with the logical sub-system to which they belong.
//! 2. [`ElectionError`]: These are the errors that can be generated while the pallet is doing
//!    something in automatic scenarios, such as `offchain_worker` or `on_initialize`. These errors
//!    are helpful for logging and are thus nested as:
//!    - [`ElectionError::Miner`]: wraps a [`unsigned::MinerError`].
//!    - [`ElectionError::Feasibility`]: wraps a [`FeasibilityError`].
//!    - [`ElectionError::OnChainFallback`]: wraps a
//!      [`frame_election_provider_support::onchain::Error`].
//!
//! Note that there could be an overlap between these sub-errors. For example, A
//! `SnapshotUnavailable` can happen in both miner and feasibility check phase.
//!
//! ## Future Plans
//!
//! **Challenge Phase**. We plan on adding a third phase to the pallet, called the challenge phase.
//! This is a phase in which no further solutions are processed, and the current best solution might
//! be challenged by anyone (signed or unsigned). The main plan here is to enforce the solution to
//! be PJR. Checking PJR on-chain is quite expensive, yet proving that a solution is **not** PJR is
//! rather cheap. If a queued solution is successfully proven bad:
//!
//! 1. We must surely slash whoever submitted that solution (might be a challenge for unsigned
//!    solutions).
//! 2. We will fallback to the emergency strategy (likely extending the current era).
//!
//! **Bailing out**. The functionality of bailing out of a queued solution is nice. A miner can
//! submit a solution as soon as they _think_ it is high probability feasible, and do the checks
//! afterwards, and remove their solution (for a small cost of probably just transaction fees, or a
//! portion of the bond).
//!
//! **Conditionally open unsigned phase**: Currently, the unsigned phase is always opened. This is
//! useful because an honest validator will run substrate OCW code, which should be good enough to
//! trump a mediocre or malicious signed submission (assuming in the absence of honest signed bots).
//! If there are signed submissions, they can be checked against an absolute measure (e.g. PJR),
//! then we can only open the unsigned phase in extreme conditions (i.e. "no good signed solution
//! received") to spare some work for the active validators.
//!
//! **Allow smaller solutions and build up**: For now we only allow solutions that are exactly
//! [`DesiredTargets`], no more, no less. Over time, we can change this to a [min, max] where any
//! solution within this range is acceptable, where bigger solutions are prioritized.
//!
//! **Recursive Fallback**: Currently, the fallback is a separate enum. A different and fancier way
//! of doing this would be to have the fallback be another
//! [`frame_election_provider_support::ElectionProvider`]. In this case, this pallet can even have
//! the on-chain election provider as fallback, or special _noop_ fallback that simply returns an
//! error, thus replicating [`FallbackStrategy::Nothing`]. In this case, we won't need the
//! additional config OnChainAccuracy either.
//!
//! **Score based on (byte) size**: We should always prioritize small solutions over bigger ones, if
//! there is a tie. Even more harsh should be to enforce the bound of the `reduce` algorithm.
//!
//! **Make the number of nominators configurable from the runtime**. Remove `sp_npos_elections`
//! dependency from staking and the solution type. It should be generated at runtime, there
//! it should be encoded how many votes each nominators have. Essentially translate
//! <https://github.com/paritytech/substrate/pull/7929> to this pallet.
//!
//! **More accurate weight for error cases**: Both `ElectionDataProvider` and `ElectionProvider`
//! assume no weight is consumed in their functions, when operations fail with `Err`. This can
//! clearly be improved, but not a priority as we generally expect snapshot creation to fail only
//! due to extreme circumstances.
//!
//! **Take into account the encode/decode weight in benchmarks.** Currently, we only take into
//! account the weight of encode/decode in the `submit_unsigned` given its priority. Nonetheless,
//! all operations on the solution and the snapshot are worthy of taking this into account.

#![cfg_attr(not(feature = "std"), no_std)]

use codec::{Decode, Encode};
use frame_election_provider_support::{onchain, ElectionDataProvider, ElectionProvider};
use frame_support::{
	dispatch::DispatchResultWithPostInfo,
	ensure,
	traits::{Currency, Get, OnUnbalanced, ReservableCurrency},
	weights::Weight,
};
use frame_system::{ensure_none, offchain::SendTransactionTypes};
use sp_arithmetic::{
	traits::{CheckedAdd, Saturating, Zero},
	UpperOf,
};
use sp_npos_elections::{
	assignment_ratio_to_staked_normalized, ElectionScore, EvaluateSupport, NposSolution,
	PerThing128, Supports, VoteWeight,
};
use sp_runtime::{
	traits::Bounded,
	transaction_validity::{
		InvalidTransaction, TransactionPriority, TransactionSource, TransactionValidity,
		TransactionValidityError, ValidTransaction,
	},
	DispatchError, PerThing, Perbill, RuntimeDebug, SaturatedConversion,
};
use sp_std::{convert::TryInto, prelude::*};

#[cfg(any(feature = "runtime-benchmarks", test))]
mod benchmarking;
#[cfg(test)]
mod mock;
#[macro_use]
pub mod helpers;

const LOG_TARGET: &'static str = "runtime::election-provider";

pub mod signed;
pub mod unsigned;
pub mod weights;

pub use signed::{
	BalanceOf, NegativeImbalanceOf, PositiveImbalanceOf, SignedSubmission, SignedSubmissionOf,
	SignedSubmissions, SubmissionIndicesOf,
};
pub use weights::WeightInfo;

/// The solution type used by this crate.
pub type SolutionOf<T> = <T as Config>::Solution;

/// The voter index. Derived from [`SolutionOf`].
pub type SolutionVoterIndexOf<T> = <SolutionOf<T> as NposSolution>::VoterIndex;
/// The target index. Derived from [`SolutionOf`].
pub type SolutionTargetIndexOf<T> = <SolutionOf<T> as NposSolution>::TargetIndex;
/// The accuracy of the election, when submitted from offchain. Derived from [`SolutionOf`].
pub type SolutionAccuracyOf<T> = <SolutionOf<T> as NposSolution>::Accuracy;
/// The accuracy of the election, when computed on-chain. Equal to [`Config::OnChainAccuracy`].
pub type OnChainAccuracyOf<T> = <T as Config>::OnChainAccuracy;

/// Wrapper type that implements the configurations needed for the on-chain backup.
pub struct OnChainConfig<T: Config>(sp_std::marker::PhantomData<T>);
impl<T: Config> onchain::Config for OnChainConfig<T> {
	type AccountId = T::AccountId;
	type BlockNumber = T::BlockNumber;
	type BlockWeights = T::BlockWeights;
	type Accuracy = T::OnChainAccuracy;
	type DataProvider = T::DataProvider;
}

/// Configuration for the benchmarks of the pallet.
pub trait BenchmarkingConfig {
	/// Range of voters.
	const VOTERS: [u32; 2];
	/// Range of targets.
	const TARGETS: [u32; 2];
	/// Range of active voters.
	const ACTIVE_VOTERS: [u32; 2];
	/// Range of desired targets.
	const DESIRED_TARGETS: [u32; 2];
	/// Maximum number of voters expected. This is used only for memory-benchmarking of snapshot.
	const SNAPSHOT_MAXIMUM_VOTERS: u32;
	/// Maximum number of voters expected. This is used only for memory-benchmarking of miner.
	const MINER_MAXIMUM_VOTERS: u32;
	/// Maximum number of targets expected. This is used only for memory-benchmarking.
	const MAXIMUM_TARGETS: u32;
}

impl BenchmarkingConfig for () {
	const VOTERS: [u32; 2] = [4000, 6000];
	const TARGETS: [u32; 2] = [1000, 1600];
	const ACTIVE_VOTERS: [u32; 2] = [1000, 3000];
	const DESIRED_TARGETS: [u32; 2] = [400, 800];
	const SNAPSHOT_MAXIMUM_VOTERS: u32 = 10_000;
	const MINER_MAXIMUM_VOTERS: u32 = 10_000;
	const MAXIMUM_TARGETS: u32 = 2_000;
}

/// Current phase of the pallet.
#[derive(PartialEq, Eq, Clone, Copy, Encode, Decode, Debug)]
pub enum Phase<Bn> {
	/// Nothing, the election is not happening.
	Off,
	/// Signed phase is open.
	Signed,
	/// Unsigned phase. First element is whether it is active or not, second the starting block
	/// number.
	///
	/// We do not yet check whether the unsigned phase is active or passive. The intent is for the
	/// blockchain to be able to declare: "I believe that there exists an adequate signed
	/// solution," advising validators not to bother running the unsigned offchain worker.
	///
	/// As validator nodes are free to edit their OCW code, they could simply ignore this advisory
	/// and always compute their own solution. However, by default, when the unsigned phase is
	/// passive, the offchain workers will not bother running.
	Unsigned((bool, Bn)),
	/// The emergency phase. This is enabled upon a failing call to `T::ElectionProvider::elect`.
	/// After that, the only way to leave this phase is through a successful
	/// `T::ElectionProvider::elect`.
	Emergency,
}

impl<Bn> Default for Phase<Bn> {
	fn default() -> Self {
		Phase::Off
	}
}

impl<Bn: PartialEq + Eq> Phase<Bn> {
	/// Whether the phase is emergency or not.
	pub fn is_emergency(&self) -> bool {
		matches!(self, Phase::Emergency)
	}

	/// Whether the phase is signed or not.
	pub fn is_signed(&self) -> bool {
		matches!(self, Phase::Signed)
	}

	/// Whether the phase is unsigned or not.
	pub fn is_unsigned(&self) -> bool {
		matches!(self, Phase::Unsigned(_))
	}

	/// Whether the phase is unsigned and open or not, with specific start.
	pub fn is_unsigned_open_at(&self, at: Bn) -> bool {
		matches!(self, Phase::Unsigned((true, real)) if *real == at)
	}

	/// Whether the phase is unsigned and open or not.
	pub fn is_unsigned_open(&self) -> bool {
		matches!(self, Phase::Unsigned((true, _)))
	}

	/// Whether the phase is off or not.
	pub fn is_off(&self) -> bool {
		matches!(self, Phase::Off)
	}
}

/// A configuration for the pallet to indicate what should happen in the case of a fallback i.e.
/// reaching a call to `elect` with no good solution.
#[cfg_attr(test, derive(Clone))]
pub enum FallbackStrategy {
	/// Run a on-chain sequential phragmen.
	///
	/// This might burn the chain for a few minutes due to a stall, but is generally a safe
	/// approach to maintain a sensible validator set.
	OnChain,
	/// Nothing. Return an error.
	Nothing,
}

/// The type of `Computation` that provided this election data.
#[derive(PartialEq, Eq, Clone, Copy, Encode, Decode, Debug)]
pub enum ElectionCompute {
	/// Election was computed on-chain.
	OnChain,
	/// Election was computed with a signed submission.
	Signed,
	/// Election was computed with an unsigned submission.
	Unsigned,
	/// Election was computed with emergency status.
	Emergency,
}

impl Default for ElectionCompute {
	fn default() -> Self {
		ElectionCompute::OnChain
	}
}

/// A raw, unchecked solution.
///
/// This is what will get submitted to the chain.
///
/// Such a solution should never become effective in anyway before being checked by the
/// `Pallet::feasibility_check`.
#[derive(PartialEq, Eq, Clone, Encode, Decode, RuntimeDebug, PartialOrd, Ord)]
pub struct RawSolution<S> {
	/// the solution itself.
	pub solution: S,
	/// The _claimed_ score of the solution.
	pub score: ElectionScore,
	/// The round at which this solution should be submitted.
	pub round: u32,
}

impl<C: Default> Default for RawSolution<C> {
	fn default() -> Self {
		// Round 0 is always invalid, only set this to 1.
		Self { round: 1, solution: Default::default(), score: Default::default() }
	}
}

/// A checked solution, ready to be enacted.
#[derive(PartialEq, Eq, Clone, Encode, Decode, RuntimeDebug, Default)]
pub struct ReadySolution<A> {
	/// The final supports of the solution.
	///
	/// This is target-major vector, storing each winners, total backing, and each individual
	/// backer.
	pub supports: Supports<A>,
	/// The score of the solution.
	///
	/// This is needed to potentially challenge the solution.
	pub score: ElectionScore,
	/// How this election was computed.
	pub compute: ElectionCompute,
}

/// A snapshot of all the data that is needed for en entire round. They are provided by
/// [`ElectionDataProvider`] and are kept around until the round is finished.
///
/// These are stored together because they are often accessed together.
#[derive(PartialEq, Eq, Clone, Encode, Decode, RuntimeDebug, Default)]
pub struct RoundSnapshot<A> {
	/// All of the voters.
	pub voters: Vec<(A, VoteWeight, Vec<A>)>,
	/// All of the targets.
	pub targets: Vec<A>,
}

/// Encodes the length of a solution or a snapshot.
///
/// This is stored automatically on-chain, and it contains the **size of the entire snapshot**.
/// This is also used in dispatchables as weight witness data and should **only contain the size of
/// the presented solution**, not the entire snapshot.
#[derive(PartialEq, Eq, Clone, Copy, Encode, Decode, Debug, Default)]
pub struct SolutionOrSnapshotSize {
	/// The length of voters.
	#[codec(compact)]
	pub voters: u32,
	/// The length of targets.
	#[codec(compact)]
	pub targets: u32,
}

/// Internal errors of the pallet.
///
/// Note that this is different from [`pallet::Error`].
#[derive(Debug, Eq, PartialEq)]
pub enum ElectionError {
	/// An error happened in the feasibility check sub-system.
	Feasibility(FeasibilityError),
	/// An error in the miner (offchain) sub-system.
	Miner(unsigned::MinerError),
	/// An error in the on-chain fallback.
	OnChainFallback(onchain::Error),
	/// An error happened in the data provider.
	DataProvider(&'static str),
	/// No fallback is configured. This is a special case.
	NoFallbackConfigured,
}

impl From<onchain::Error> for ElectionError {
	fn from(e: onchain::Error) -> Self {
		ElectionError::OnChainFallback(e)
	}
}

impl From<FeasibilityError> for ElectionError {
	fn from(e: FeasibilityError) -> Self {
		ElectionError::Feasibility(e)
	}
}

impl From<unsigned::MinerError> for ElectionError {
	fn from(e: unsigned::MinerError) -> Self {
		ElectionError::Miner(e)
	}
}

/// Errors that can happen in the feasibility check.
#[derive(Debug, Eq, PartialEq)]
pub enum FeasibilityError {
	/// Wrong number of winners presented.
	WrongWinnerCount,
	/// The snapshot is not available.
	///
	/// Kinda defensive: The pallet should technically never attempt to do a feasibility check when
	/// no snapshot is present.
	SnapshotUnavailable,
	/// Internal error from the election crate.
	NposElection(sp_npos_elections::Error),
	/// A vote is invalid.
	InvalidVote,
	/// A voter is invalid.
	InvalidVoter,
	/// A winner is invalid.
	InvalidWinner,
	/// The given score was invalid.
	InvalidScore,
	/// The provided round is incorrect.
	InvalidRound,
	/// Comparison against `MinimumUntrustedScore` failed.
	UntrustedScoreTooLow,
}

impl From<sp_npos_elections::Error> for FeasibilityError {
	fn from(e: sp_npos_elections::Error) -> Self {
		FeasibilityError::NposElection(e)
	}
}

pub use pallet::*;
#[frame_support::pallet]
pub mod pallet {
	use super::*;
	use frame_support::{pallet_prelude::*, traits::EstimateCallFee};
	use frame_system::pallet_prelude::*;

	#[pallet::config]
	pub trait Config: frame_system::Config + SendTransactionTypes<Call<Self>> {
		type Event: From<Event<Self>>
			+ IsType<<Self as frame_system::Config>::Event>
			+ TryInto<Event<Self>>;

		/// Currency type.
		type Currency: ReservableCurrency<Self::AccountId> + Currency<Self::AccountId>;

		/// Something that can predict the fee of a call. Used to sensibly distribute rewards.
		type EstimateCallFee: EstimateCallFee<Call<Self>, BalanceOf<Self>>;

		/// Duration of the unsigned phase.
		#[pallet::constant]
		type UnsignedPhase: Get<Self::BlockNumber>;
		/// Duration of the signed phase.
		#[pallet::constant]
		type SignedPhase: Get<Self::BlockNumber>;

		/// The minimum amount of improvement to the solution score that defines a solution as
		/// "better" (in any phase).
		#[pallet::constant]
		type SolutionImprovementThreshold: Get<Perbill>;

		/// The repeat threshold of the offchain worker.
		///
		/// For example, if it is 5, that means that at least 5 blocks will elapse between attempts
		/// to submit the worker's solution.
		#[pallet::constant]
		type OffchainRepeat: Get<Self::BlockNumber>;

		/// The priority of the unsigned transaction submitted in the unsigned-phase
		#[pallet::constant]
		type MinerTxPriority: Get<TransactionPriority>;
		/// Maximum number of iteration of balancing that will be executed in the embedded miner of
		/// the pallet.
		#[pallet::constant]
		type MinerMaxIterations: Get<u32>;

		/// Maximum weight that the miner should consume.
		///
		/// The miner will ensure that the total weight of the unsigned solution will not exceed
		/// this value, based on [`WeightInfo::submit_unsigned`].
		#[pallet::constant]
		type MinerMaxWeight: Get<Weight>;

		/// Maximum number of signed submissions that can be queued.
		///
		/// It is best to avoid adjusting this during an election, as it impacts downstream data
		/// structures. In particular, `SignedSubmissionIndices<T>` is bounded on this value. If you
		/// update this value during an election, you _must_ ensure that
		/// `SignedSubmissionIndices.len()` is less than or equal to the new value. Otherwise,
		/// attempts to submit new solutions may cause a runtime panic.
		#[pallet::constant]
		type SignedMaxSubmissions: Get<u32>;

		/// Maximum weight of a signed solution.
		///
		/// This should probably be similar to [`Config::MinerMaxWeight`].
		#[pallet::constant]
		type SignedMaxWeight: Get<Weight>;

		/// Base reward for a signed solution
		#[pallet::constant]
		type SignedRewardBase: Get<BalanceOf<Self>>;

		/// Base deposit for a signed solution.
		#[pallet::constant]
		type SignedDepositBase: Get<BalanceOf<Self>>;

		/// Per-byte deposit for a signed solution.
		#[pallet::constant]
		type SignedDepositByte: Get<BalanceOf<Self>>;

		/// Per-weight deposit for a signed solution.
		#[pallet::constant]
		type SignedDepositWeight: Get<BalanceOf<Self>>;

		/// The number of snapshot voters to fetch per block.
		///
		/// In the future, this value will make more sense with multi-block snapshot.
		///
		/// Also, note the data type: If the voters are represented by a `u32` in `type
		/// CompactSolution`, the same `u32` is used here to ensure bounds are respected.
		#[pallet::constant]
		type VoterSnapshotPerBlock: Get<CompactVoterIndexOf<Self>>;

		/// Handler for the slashed deposits.
		type SlashHandler: OnUnbalanced<NegativeImbalanceOf<Self>>;

		/// Handler for the rewards.
		type RewardHandler: OnUnbalanced<PositiveImbalanceOf<Self>>;

		/// Maximum length (bytes) that the mined solution should consume.
		///
		/// The miner will ensure that the total length of the unsigned solution will not exceed
		/// this value.
		#[pallet::constant]
		type MinerMaxLength: Get<u32>;

		/// Something that will provide the election data.
		type DataProvider: ElectionDataProvider<Self::AccountId, Self::BlockNumber>;

		/// The solution type.
		type Solution: codec::Codec
			+ Default
			+ PartialEq
			+ Eq
			+ Clone
			+ sp_std::fmt::Debug
			+ Ord
			+ NposSolution;

		/// Accuracy used for fallback on-chain election.
		type OnChainAccuracy: PerThing128;

		/// Configuration for the fallback
		type Fallback: Get<FallbackStrategy>;

		/// Origin that can control this pallet. Note that any action taken by this origin (such)
		/// as providing an emergency solution is not checked. Thus, it must be a trusted origin.
		type ForceOrigin: EnsureOrigin<Self::Origin>;

		/// The configuration of benchmarking.
		type BenchmarkingConfig: BenchmarkingConfig;

		/// The weight of the pallet.
		type WeightInfo: WeightInfo;
	}

	#[pallet::hooks]
	impl<T: Config> Hooks<BlockNumberFor<T>> for Pallet<T> {
		fn on_initialize(now: T::BlockNumber) -> Weight {
			let next_election = T::DataProvider::next_election_prediction(now).max(now);

			let signed_deadline = T::SignedPhase::get() + T::UnsignedPhase::get();
			let unsigned_deadline = T::UnsignedPhase::get();

			let remaining = next_election - now;
			let current_phase = Self::current_phase();

			log!(
				trace,
				"current phase {:?}, next election {:?}, metadata: {:?}",
				current_phase,
				next_election,
				Self::snapshot_metadata()
			);
			match current_phase {
				Phase::Off if remaining <= signed_deadline && remaining > unsigned_deadline => {
					// NOTE: if signed-phase length is zero, second part of the if-condition fails.
					match Self::on_initialize_open_signed() {
						Ok(snap_weight) => {
							log!(info, "Starting signed phase round {}.", Self::round());
							T::WeightInfo::on_initialize_open_signed().saturating_add(snap_weight)
						},
						Err(why) => {
							// Not much we can do about this at this point.
							log!(warn, "failed to open signed phase due to {:?}", why);
							T::WeightInfo::on_initialize_nothing()
							// NOTE: ^^ The trait specifies that this is a noop in terms of weight
							// in case of error.
						},
					}
				},
				Phase::Signed | Phase::Off
					if remaining <= unsigned_deadline && remaining > Zero::zero() =>
				{
					// our needs vary according to whether or not the unsigned phase follows a
					// signed phase
					let (need_snapshot, enabled, signed_weight) = if current_phase == Phase::Signed
					{
						// there was previously a signed phase: close the signed phase, no need for
						// snapshot.
						//
						// Notes:
						//
						//   - `Self::finalize_signed_phase()` also appears in `fn do_elect`. This
						//     is a guard against the case that `elect` is called prematurely. This
						//     adds a small amount of overhead, but that is unfortunately
						//     unavoidable.
						let (_success, weight) = Self::finalize_signed_phase();
						// In the future we can consider disabling the unsigned phase if the signed
						// phase completes successfully, but for now we're enabling it
						// unconditionally as a defensive measure.
						(false, true, weight)
					} else {
						// No signed phase: create a new snapshot, definitely `enable` the unsigned
						// phase.
						(true, true, Weight::zero())
					};

					match Self::on_initialize_open_unsigned(need_snapshot, enabled, now) {
						Ok(snap_weight) => {
							log!(info, "Starting unsigned phase({}).", enabled);
							let base_weight = if need_snapshot {
								T::WeightInfo::on_initialize_open_unsigned_with_snapshot()
							} else {
								T::WeightInfo::on_initialize_open_unsigned_without_snapshot()
							};

							base_weight.saturating_add(snap_weight).saturating_add(signed_weight)
						},
						Err(why) => {
							// Not much we can do about this at this point.
							log!(warn, "failed to open unsigned phase due to {:?}", why);
							T::WeightInfo::on_initialize_nothing()
							// NOTE: ^^ The trait specifies that this is a noop in terms of weight
							// in case of error.
						},
					}
				}
				_ => T::WeightInfo::on_initialize_nothing(),
			}
		}

		fn offchain_worker(now: T::BlockNumber) {
			use sp_runtime::offchain::storage_lock::{BlockAndTime, StorageLock};

			// Create a lock with the maximum deadline of number of blocks in the unsigned phase.
			// This should only come useful in an **abrupt** termination of execution, otherwise the
			// guard will be dropped upon successful execution.
			let mut lock =
				StorageLock::<BlockAndTime<frame_system::Pallet<T>>>::with_block_deadline(
					unsigned::OFFCHAIN_LOCK,
					T::UnsignedPhase::get().saturated_into(),
				);

			match lock.try_lock() {
				Ok(_guard) => {
					Self::do_synchronized_offchain_worker(now);
				},
				Err(deadline) => {
					log!(debug, "offchain worker lock not released, deadline is {:?}", deadline);
				},
			};
		}

		fn integrity_test() {
			use sp_std::mem::size_of;
			// The index type of both voters and targets need to be smaller than that of usize (very
			// unlikely to be the case, but anyhow).
			assert!(size_of::<SolutionVoterIndexOf<T>>() <= size_of::<usize>());
			assert!(size_of::<SolutionTargetIndexOf<T>>() <= size_of::<usize>());

			// ----------------------------
			// Based on the requirements of [`sp_npos_elections::Assignment::try_normalize`].
			let max_vote: usize = <SolutionOf<T> as NposSolution>::LIMIT;

			// 1. Maximum sum of [ChainAccuracy; 16] must fit into `UpperOf<ChainAccuracy>`..
			let maximum_chain_accuracy: Vec<UpperOf<OnChainAccuracyOf<T>>> = (0..max_vote)
				.map(|_| {
					<UpperOf<OnChainAccuracyOf<T>>>::from(
						<OnChainAccuracyOf<T>>::one().deconstruct(),
					)
				})
				.collect();
			let _: UpperOf<OnChainAccuracyOf<T>> = maximum_chain_accuracy
				.iter()
				.fold(Zero::zero(), |acc, x| acc.checked_add(x).unwrap());

			// 2. Maximum sum of [SolutionAccuracy; 16] must fit into `UpperOf<OffchainAccuracy>`.
			let maximum_chain_accuracy: Vec<UpperOf<SolutionAccuracyOf<T>>> = (0..max_vote)
				.map(|_| {
					<UpperOf<SolutionAccuracyOf<T>>>::from(
						<SolutionAccuracyOf<T>>::one().deconstruct(),
					)
				})
				.collect();
			let _: UpperOf<SolutionAccuracyOf<T>> = maximum_chain_accuracy
				.iter()
				.fold(Zero::zero(), |acc, x| acc.checked_add(x).unwrap());

			// We only accept data provider who's maximum votes per voter matches our
			// `T::Solution`'s `LIMIT`.
			//
			// NOTE that this pallet does not really need to enforce this in runtime. The
			// solution cannot represent any voters more than `LIMIT` anyhow.
			assert_eq!(
				<T::DataProvider as ElectionDataProvider<T::AccountId, T::BlockNumber>>::MAXIMUM_VOTES_PER_VOTER,
				<SolutionOf<T> as NposSolution>::LIMIT as u32,
			);
		}
	}

	#[pallet::call]
	impl<T: Config> Pallet<T> {
		/// Submit a solution for the unsigned phase.
		///
		/// The dispatch origin fo this call must be __none__.
		///
		/// This submission is checked on the fly. Moreover, this unsigned solution is only
		/// validated when submitted to the pool from the **local** node. Effectively, this means
		/// that only active validators can submit this transaction when authoring a block (similar
		/// to an inherent).
		///
		/// To prevent any incorrect solution (and thus wasted time/weight), this transaction will
		/// panic if the solution submitted by the validator is invalid in any way, effectively
		/// putting their authoring reward at risk.
		///
		/// No deposit or reward is associated with this submission.
		#[pallet::weight((
			T::WeightInfo::submit_unsigned(
				witness.voters,
				witness.targets,
				raw_solution.solution.voter_count() as u32,
				raw_solution.solution.unique_targets().len() as u32
			),
			DispatchClass::Operational,
		))]
		pub fn submit_unsigned(
			origin: OriginFor<T>,
			raw_solution: Box<RawSolution<SolutionOf<T>>>,
			witness: SolutionOrSnapshotSize,
		) -> DispatchResultWithPostInfo {
			ensure_none(origin)?;
			let error_message = "Invalid unsigned submission must produce invalid block and \
				 deprive validator from their authoring reward.";

			// Check score being an improvement, phase, and desired targets.
			Self::unsigned_pre_dispatch_checks(&raw_solution).expect(error_message);

			// Ensure witness was correct.
			let SolutionOrSnapshotSize { voters, targets } =
				Self::snapshot_metadata().expect(error_message);

			// NOTE: we are asserting, not `ensure`ing -- we want to panic here.
			assert!(voters as u32 == witness.voters, "{}", error_message);
			assert!(targets as u32 == witness.targets, "{}", error_message);

			let ready = Self::feasibility_check(*raw_solution, ElectionCompute::Unsigned)
				.expect(error_message);

			// Store the newly received solution.
			log!(info, "queued unsigned solution with score {:?}", ready.score);
			let ejected_a_solution = <QueuedSolution<T>>::exists();
			<QueuedSolution<T>>::put(ready);
			Self::deposit_event(Event::SolutionStored(
				ElectionCompute::Unsigned,
				ejected_a_solution,
			));

			Ok(None.into())
		}

		/// Set a new value for `MinimumUntrustedScore`.
		///
		/// Dispatch origin must be aligned with `T::ForceOrigin`.
		///
		/// This check can be turned off by setting the value to `None`.
		#[pallet::weight(T::DbWeight::get().writes(1))]
		pub fn set_minimum_untrusted_score(
			origin: OriginFor<T>,
			maybe_next_score: Option<ElectionScore>,
		) -> DispatchResult {
			T::ForceOrigin::ensure_origin(origin)?;
			<MinimumUntrustedScore<T>>::set(maybe_next_score);
			Ok(())
		}

		/// Set a solution in the queue, to be handed out to the client of this pallet in the next
		/// call to `ElectionProvider::elect`.
		///
		/// This can only be set by `T::ForceOrigin`, and only when the phase is `Emergency`.
		///
		/// The solution is not checked for any feasibility and is assumed to be trustworthy, as any
		/// feasibility check itself can in principle cause the election process to fail (due to
		/// memory/weight constrains).
		#[pallet::weight(T::DbWeight::get().reads_writes(1, 1))]
		pub fn set_emergency_election_result(
			origin: OriginFor<T>,
			supports: Supports<T::AccountId>,
		) -> DispatchResult {
			T::ForceOrigin::ensure_origin(origin)?;
			ensure!(Self::current_phase().is_emergency(), <Error<T>>::CallNotAllowed);

			// Note: we don't `rotate_round` at this point; the next call to
			// `ElectionProvider::elect` will succeed and take care of that.

			let solution =
				ReadySolution { supports, score: [0, 0, 0], compute: ElectionCompute::Emergency };

			<QueuedSolution<T>>::put(solution);
			Ok(())
		}

		/// Submit a solution for the signed phase.
		///
		/// The dispatch origin fo this call must be __signed__.
		///
		/// The solution is potentially queued, based on the claimed score and processed at the end
		/// of the signed phase.
		///
		/// A deposit is reserved and recorded for the solution. Based on the outcome, the solution
		/// might be rewarded, slashed, or get all or a part of the deposit back.
		///
		/// # <weight>
		/// Queue size must be provided as witness data.
		/// # </weight>
		#[pallet::weight(T::WeightInfo::submit(*num_signed_submissions))]
		pub fn submit(
			origin: OriginFor<T>,
			raw_solution: Box<RawSolution<SolutionOf<T>>>,
			num_signed_submissions: u32,
		) -> DispatchResult {
			let who = ensure_signed(origin)?;

			// ensure witness data is correct.
			ensure!(
				num_signed_submissions >=
					<SignedSubmissions<T>>::decode_len().unwrap_or_default() as u32,
				Error::<T>::SignedInvalidWitness,
			);

			// ensure solution is timely.
			ensure!(Self::current_phase().is_signed(), Error::<T>::PreDispatchEarlySubmission);

			// NOTE: this is the only case where having separate snapshot would have been better
			// because could do just decode_len. But we can create abstractions to do this.

			// build size. Note: this is not needed for weight calc, thus not input.
			// unlikely to ever return an error: if phase is signed, snapshot will exist.
			let size = Self::snapshot_metadata().ok_or(Error::<T>::MissingSnapshotMetadata)?;

			ensure!(
				Self::feasibility_weight_of(&raw_solution, size) < T::SignedMaxWeight::get(),
				Error::<T>::SignedTooMuchWeight,
			);

			// create the submission
			let deposit = Self::deposit_for(&raw_solution, size);
			let reward = {
				let call = Call::submit(raw_solution.clone(), num_signed_submissions);
				let call_fee = T::EstimateCallFee::estimate_call_fee(&call, None.into());
				T::SignedRewardBase::get().saturating_add(call_fee)
			};

			let submission =
				SignedSubmission { who: who.clone(), deposit, raw_solution: *raw_solution, reward };

			// insert the submission if the queue has space or it's better than the weakest
			// eject the weakest if the queue was full
			let mut signed_submissions = Self::signed_submissions();
			let maybe_removed = match signed_submissions.insert(submission) {
				// it's an error if we failed to insert a submission: this indicates the queue was
				// full but our solution had insufficient score to eject any solution
				signed::InsertResult::NotInserted => return Err(Error::<T>::SignedQueueFull.into()),
				signed::InsertResult::Inserted => None,
				signed::InsertResult::InsertedEjecting(weakest) => Some(weakest),
			};

			// collect deposit. Thereafter, the function cannot fail.
			T::Currency::reserve(&who, deposit).map_err(|_| Error::<T>::SignedCannotPayDeposit)?;

			let ejected_a_solution = maybe_removed.is_some();
			// if we had to remove the weakest solution, unreserve its deposit
			if let Some(removed) = maybe_removed {
				let _remainder = T::Currency::unreserve(&removed.who, removed.deposit);
				debug_assert!(_remainder.is_zero());
			}

			signed_submissions.put();
			Self::deposit_event(Event::SolutionStored(ElectionCompute::Signed, ejected_a_solution));
			Ok(())
		}
	}

	#[pallet::event]
	#[pallet::metadata(
		<T as frame_system::Config>::AccountId = "AccountId",
		BalanceOf<T> = "Balance"
	)]
	#[pallet::generate_deposit(pub(super) fn deposit_event)]
	pub enum Event<T: Config> {
		/// A solution was stored with the given compute.
		///
		/// If the solution is signed, this means that it hasn't yet been processed. If the
		/// solution is unsigned, this means that it has also been processed.
		///
		/// The `bool` is `true` when a previous solution was ejected to make room for this one.
		SolutionStored(ElectionCompute, bool),
		/// The election has been finalized, with `Some` of the given computation, or else if the
		/// election failed, `None`.
		ElectionFinalized(Option<ElectionCompute>),
		/// An account has been rewarded for their signed submission being finalized.
		Rewarded(<T as frame_system::Config>::AccountId, BalanceOf<T>),
		/// An account has been slashed for submitting an invalid signed submission.
		Slashed(<T as frame_system::Config>::AccountId, BalanceOf<T>),
		/// The signed phase of the given round has started.
		SignedPhaseStarted(u32),
		/// The unsigned phase of the given round has started.
		UnsignedPhaseStarted(u32),
	}

	/// Error of the pallet that can be returned in response to dispatches.
	#[pallet::error]
	pub enum Error<T> {
		/// Submission was too early.
		PreDispatchEarlySubmission,
		/// Wrong number of winners presented.
		PreDispatchWrongWinnerCount,
		/// Submission was too weak, score-wise.
		PreDispatchWeakSubmission,
		/// The queue was full, and the solution was not better than any of the existing ones.
		SignedQueueFull,
		/// The origin failed to pay the deposit.
		SignedCannotPayDeposit,
		/// Witness data to dispatchable is invalid.
		SignedInvalidWitness,
		/// The signed submission consumes too much weight
		SignedTooMuchWeight,
		/// OCW submitted solution for wrong round
		OcwCallWrongEra,
		/// Snapshot metadata should exist but didn't.
		MissingSnapshotMetadata,
		/// `Self::insert_submission` returned an invalid index.
		InvalidSubmissionIndex,
		/// The call is not allowed at this point.
		CallNotAllowed,
	}

	#[pallet::origin]
	pub struct Origin<T>(PhantomData<T>);

	#[pallet::validate_unsigned]
	impl<T: Config> ValidateUnsigned for Pallet<T> {
		type Call = Call<T>;
		fn validate_unsigned(source: TransactionSource, call: &Self::Call) -> TransactionValidity {
			if let Call::submit_unsigned(solution, _) = call {
				// Discard solution not coming from the local OCW.
				match source {
					TransactionSource::Local | TransactionSource::InBlock => { /* allowed */ },
					_ => return InvalidTransaction::Call.into(),
				}

				let _ = Self::unsigned_pre_dispatch_checks(solution)
					.map_err(|err| {
						log!(debug, "unsigned transaction validation failed due to {:?}", err);
						err
					})
					.map_err(dispatch_error_to_invalid)?;

				ValidTransaction::with_tag_prefix("OffchainElection")
					// The higher the score[0], the better a solution is.
					.priority(
						T::MinerTxPriority::get()
							.saturating_add(solution.score[0].saturated_into()),
					)
					// Used to deduplicate unsigned solutions: each validator should produce one
					// solution per round at most, and solutions are not propagate.
					.and_provides(solution.round)
					// Transaction should stay in the pool for the duration of the unsigned phase.
					.longevity(T::UnsignedPhase::get().saturated_into::<u64>())
					// We don't propagate this. This can never be validated at a remote node.
					.propagate(false)
					.build()
			} else {
				InvalidTransaction::Call.into()
			}
		}

		fn pre_dispatch(call: &Self::Call) -> Result<(), TransactionValidityError> {
			if let Call::submit_unsigned(solution, _) = call {
				Self::unsigned_pre_dispatch_checks(solution)
					.map_err(dispatch_error_to_invalid)
					.map_err(Into::into)
			} else {
				Err(InvalidTransaction::Call.into())
			}
		}
	}

	#[pallet::type_value]
	pub fn DefaultForRound() -> u32 {
		1
	}

	/// Internal counter for the number of rounds.
	///
	/// This is useful for de-duplication of transactions submitted to the pool, and general
	/// diagnostics of the pallet.
	///
	/// This is merely incremented once per every time that an upstream `elect` is called.
	#[pallet::storage]
	#[pallet::getter(fn round)]
	pub type Round<T: Config> = StorageValue<_, u32, ValueQuery, DefaultForRound>;

	/// Current phase.
	#[pallet::storage]
	#[pallet::getter(fn current_phase)]
	pub type CurrentPhase<T: Config> = StorageValue<_, Phase<T::BlockNumber>, ValueQuery>;

	/// Current best solution, signed or unsigned, queued to be returned upon `elect`.
	#[pallet::storage]
	#[pallet::getter(fn queued_solution)]
	pub type QueuedSolution<T: Config> = StorageValue<_, ReadySolution<T::AccountId>>;

	/// Snapshot data of the round.
	///
	/// This is created at the beginning of the signed phase and cleared upon calling `elect`.
	#[pallet::storage]
	#[pallet::getter(fn snapshot)]
	pub type Snapshot<T: Config> = StorageValue<_, RoundSnapshot<T::AccountId>>;

	/// Desired number of targets to elect for this round.
	///
	/// Only exists when [`Snapshot`] is present.
	#[pallet::storage]
	#[pallet::getter(fn desired_targets)]
	pub type DesiredTargets<T> = StorageValue<_, u32>;

	/// The metadata of the [`RoundSnapshot`]
	///
	/// Only exists when [`Snapshot`] is present.
	#[pallet::storage]
	#[pallet::getter(fn snapshot_metadata)]
	pub type SnapshotMetadata<T: Config> = StorageValue<_, SolutionOrSnapshotSize>;

	// The following storage items collectively comprise `SignedSubmissions<T>`, and should never be
	// accessed independently. Instead, get `Self::signed_submissions()`, modify it as desired, and
	// then do `signed_submissions.put()` when you're done with it.

	/// The next index to be assigned to an incoming signed submission.
	///
	/// Every accepted submission is assigned a unique index; that index is bound to that particular
	/// submission for the duration of the election. On election finalization, the next index is
	/// reset to 0.
	///
	/// We can't just use `SignedSubmissionIndices.len()`, because that's a bounded set; past its
	/// capacity, it will simply saturate. We can't just iterate over `SignedSubmissionsMap`,
	/// because iteration is slow. Instead, we store the value here.
	#[pallet::storage]
	pub(crate) type SignedSubmissionNextIndex<T: Config> = StorageValue<_, u32, ValueQuery>;

	/// A sorted, bounded set of `(score, index)`, where each `index` points to a value in
	/// `SignedSubmissions`.
	///
	/// We never need to process more than a single signed submission at a time. Signed submissions
	/// can be quite large, so we're willing to pay the cost of multiple database accesses to access
	/// them one at a time instead of reading and decoding all of them at once.
	#[pallet::storage]
	pub(crate) type SignedSubmissionIndices<T: Config> =
		StorageValue<_, SubmissionIndicesOf<T>, ValueQuery>;

	/// Unchecked, signed solutions.
	///
	/// Together with `SubmissionIndices`, this stores a bounded set of `SignedSubmissions` while
	/// allowing us to keep only a single one in memory at a time.
	///
	/// Twox note: the key of the map is an auto-incrementing index which users cannot inspect or
	/// affect; we shouldn't need a cryptographically secure hasher.
	#[pallet::storage]
	pub(crate) type SignedSubmissionsMap<T: Config> =
		StorageMap<_, Twox64Concat, u32, SignedSubmissionOf<T>, ValueQuery>;

	// `SignedSubmissions` items end here.

	/// The minimum score that each 'untrusted' solution must attain in order to be considered
	/// feasible.
	///
	/// Can be set via `set_minimum_untrusted_score`.
	#[pallet::storage]
	#[pallet::getter(fn minimum_untrusted_score)]
	pub type MinimumUntrustedScore<T: Config> = StorageValue<_, ElectionScore>;

	#[pallet::pallet]
	#[pallet::generate_store(pub(super) trait Store)]
	pub struct Pallet<T>(PhantomData<T>);
}

impl<T: Config> Pallet<T> {
	/// Internal logic of the offchain worker, to be executed only when the offchain lock is
	/// acquired with success.
	fn do_synchronized_offchain_worker(now: T::BlockNumber) {
		let current_phase = Self::current_phase();
		log!(trace, "lock for offchain worker acquired. Phase = {:?}", current_phase);
		match current_phase {
			Phase::Unsigned((true, opened)) if opened == now => {
				// Mine a new solution, cache it, and attempt to submit it
				let initial_output = Self::ensure_offchain_repeat_frequency(now)
					.and_then(|_| Self::mine_check_save_submit());
				log!(debug, "initial offchain thread output: {:?}", initial_output);
			},
			Phase::Unsigned((true, opened)) if opened < now => {
				// Try and resubmit the cached solution, and recompute ONLY if it is not
				// feasible.
				let resubmit_output = Self::ensure_offchain_repeat_frequency(now)
					.and_then(|_| Self::restore_or_compute_then_maybe_submit());
				log!(debug, "resubmit offchain thread output: {:?}", resubmit_output);
			},
			_ => {},
		}

		// After election finalization, clear OCW solution storage.
		if <frame_system::Pallet<T>>::events()
			.into_iter()
			.filter_map(|event_record| {
				let local_event = <T as Config>::Event::from(event_record.event);
				local_event.try_into().ok()
			})
			.any(|event| matches!(event, Event::ElectionFinalized(_)))
		{
			unsigned::kill_ocw_solution::<T>();
		}
	}

	/// Logic for [`<Pallet as Hooks>::on_initialize`] when signed phase is being opened.
	///
	/// This is decoupled for easy weight calculation.
	///
	/// Returns `Ok(snapshot_weight)` if success, where `snapshot_weight` is the weight that
	/// needs to recorded for the creation of snapshot.
	pub fn on_initialize_open_signed() -> Result<Weight, ElectionError> {
		let weight = Self::create_snapshot()?;
		<CurrentPhase<T>>::put(Phase::Signed);
		Self::deposit_event(Event::SignedPhaseStarted(Self::round()));
		Ok(weight.saturating_add(T::DbWeight::get().writes(1)))
	}

	/// Logic for [`<Pallet as Hooks<T>>::on_initialize`] when unsigned phase is being opened.
	///
	/// This is decoupled for easy weight calculation.
	///
	/// Returns `Ok(snapshot_weight)` if success, where `snapshot_weight` is the weight that
	/// needs to recorded for the creation of snapshot.
	pub fn on_initialize_open_unsigned(
		need_snapshot: bool,
		enabled: bool,
		now: T::BlockNumber,
	) -> Result<Weight, ElectionError> {
		let weight = if need_snapshot {
			// If not being followed by a signed phase, then create the snapshots.
			debug_assert!(Self::snapshot().is_none());
			Self::create_snapshot()?
		} else {
			0
		};

		<CurrentPhase<T>>::put(Phase::Unsigned((enabled, now)));
		Self::deposit_event(Event::UnsignedPhaseStarted(Self::round()));
		Ok(weight.saturating_add(T::DbWeight::get().writes(1)))
	}

	/// Creates the snapshot. Writes new data to:
	///
	/// 1. [`SnapshotMetadata`]
	/// 2. [`RoundSnapshot`]
	/// 3. [`DesiredTargets`]
	///
	/// Returns `Ok(consumed_weight)` if operation is okay.
	pub fn create_snapshot() -> Result<Weight, ElectionError> {
<<<<<<< HEAD
		// we don't impose any limits on the targets for now, the assumption is that
		// `T::DataProvider` will sensibly return small values to use.
		let target_limit = <CompactTargetIndexOf<T>>::max_value().saturated_into::<usize>();
		// for now we have just a single block snapshot.
		let voter_limit = T::VoterSnapshotPerBlock::get().saturated_into::<usize>();
=======
		let target_limit = <SolutionTargetIndexOf<T>>::max_value().saturated_into::<usize>();
		let voter_limit = <SolutionVoterIndexOf<T>>::max_value().saturated_into::<usize>();
>>>>>>> 7342a2fb

		let (targets, w1) =
			T::DataProvider::targets(Some(target_limit)).map_err(ElectionError::DataProvider)?;
		let (voters, w2) =
			T::DataProvider::voters(Some(voter_limit)).map_err(ElectionError::DataProvider)?;
		let (desired_targets, w3) =
			T::DataProvider::desired_targets().map_err(ElectionError::DataProvider)?;

		// Defensive-only.
		if targets.len() > target_limit || voters.len() > voter_limit {
			debug_assert!(false, "Snapshot limit has not been respected.");
			return Err(ElectionError::DataProvider("Snapshot too big for submission."))
		}

		// Only write snapshot if all existed.
		let metadata =
			SolutionOrSnapshotSize { voters: voters.len() as u32, targets: targets.len() as u32 };
		log!(debug, "creating a snapshot with metadata {:?}", metadata);

		<SnapshotMetadata<T>>::put(metadata);
		<DesiredTargets<T>>::put(desired_targets);

		// instead of using storage APIs, we do a manual encoding into a fixed-size buffer.
		// `encoded_size` encodes it without storing it anywhere, this should not cause any
		// allocation.
		let snapshot = RoundSnapshot { voters, targets };
		let size = snapshot.encoded_size();
		log!(info, "snapshot pre-calculated size {:?}", size);
		let mut buffer = Vec::with_capacity(size);
		snapshot.encode_to(&mut buffer);

		// do some checks.
		debug_assert_eq!(buffer, snapshot.encode());
		// buffer should have not re-allocated since.
		debug_assert!(buffer.len() == size && size == buffer.capacity());

		sp_io::storage::set(&<Snapshot<T>>::hashed_key(), &buffer);
		Ok(w1
			.saturating_add(w2)
			.saturating_add(w3)
			.saturating_add(T::DbWeight::get().writes(3)))
	}

	/// Kill everything created by [`Pallet::create_snapshot`].
	pub fn kill_snapshot() {
		<Snapshot<T>>::kill();
		<SnapshotMetadata<T>>::kill();
		<DesiredTargets<T>>::kill();
	}

	/// Checks the feasibility of a solution.
	pub fn feasibility_check(
		raw_solution: RawSolution<SolutionOf<T>>,
		compute: ElectionCompute,
	) -> Result<ReadySolution<T::AccountId>, FeasibilityError> {
		let RawSolution { solution, score, round } = raw_solution;

		// First, check round.
		ensure!(Self::round() == round, FeasibilityError::InvalidRound);

		// Winners are not directly encoded in the solution.
		let winners = solution.unique_targets();

		let desired_targets =
			Self::desired_targets().ok_or(FeasibilityError::SnapshotUnavailable)?;

		// NOTE: this is a bit of duplicate, but we keep it around for veracity. The unsigned path
		// already checked this in `unsigned_per_dispatch_checks`. The signed path *could* check it
		// upon arrival, thus we would then remove it here. Given overlay it is cheap anyhow
		ensure!(winners.len() as u32 == desired_targets, FeasibilityError::WrongWinnerCount);

		// Ensure that the solution's score can pass absolute min-score.
		let submitted_score = raw_solution.score.clone();
		ensure!(
			Self::minimum_untrusted_score().map_or(true, |min_score| {
				sp_npos_elections::is_score_better(submitted_score, min_score, Perbill::zero())
			}),
			FeasibilityError::UntrustedScoreTooLow
		);

		// Read the entire snapshot.
		let RoundSnapshot { voters: snapshot_voters, targets: snapshot_targets } =
			Self::snapshot().ok_or(FeasibilityError::SnapshotUnavailable)?;

		// ----- Start building. First, we need some closures.
		let cache = helpers::generate_voter_cache::<T>(&snapshot_voters);
		let voter_at = helpers::voter_at_fn::<T>(&snapshot_voters);
		let target_at = helpers::target_at_fn::<T>(&snapshot_targets);
		let voter_index = helpers::voter_index_fn_usize::<T>(&cache);

		// First, make sure that all the winners are sane.
		// OPTIMIZATION: we could first build the assignments, and then extract the winners directly
		// from that, as that would eliminate a little bit of duplicate work. For now, we keep them
		// separate: First extract winners separately from solution, and then assignments. This is
		// also better, because we can reject solutions that don't meet `desired_targets` early on.
		let winners = winners
			.into_iter()
			.map(|i| target_at(i).ok_or(FeasibilityError::InvalidWinner))
			.collect::<Result<Vec<T::AccountId>, FeasibilityError>>()?;

		// Then convert solution -> assignment. This will fail if any of the indices are gibberish.
		let assignments = solution
			.into_assignment(voter_at, target_at)
			.map_err::<FeasibilityError, _>(Into::into)?;

		// Ensure that assignments is correct.
		let _ = assignments
			.iter()
			.map(|ref assignment| {
				// Check that assignment.who is actually a voter (defensive-only).
				// NOTE: while using the index map from `voter_index` is better than a blind linear
				// search, this *still* has room for optimization. Note that we had the index when
				// we did `solution -> assignment` and we lost it. Ideal is to keep the index
				// around.

				// Defensive-only: must exist in the snapshot.
				let snapshot_index =
					voter_index(&assignment.who).ok_or(FeasibilityError::InvalidVoter)?;
				// Defensive-only: index comes from the snapshot, must exist.
				let (_voter, _stake, targets) =
					snapshot_voters.get(snapshot_index).ok_or(FeasibilityError::InvalidVoter)?;

				// Check that all of the targets are valid based on the snapshot.
				if assignment.distribution.iter().any(|(d, _)| !targets.contains(d)) {
					return Err(FeasibilityError::InvalidVote)
				}
				Ok(())
			})
			.collect::<Result<(), FeasibilityError>>()?;

		// ----- Start building support. First, we need one more closure.
		let stake_of = helpers::stake_of_fn::<T>(&snapshot_voters, &cache);

		// This might fail if the normalization fails. Very unlikely. See `integrity_test`.
		let staked_assignments = assignment_ratio_to_staked_normalized(assignments, stake_of)
			.map_err::<FeasibilityError, _>(Into::into)?;

		// This might fail if one of the voter edges is pointing to a non-winner, which is not
		// really possible anymore because all the winners come from the same `solution`.
		let supports = sp_npos_elections::to_supports(&winners, &staked_assignments)
			.map_err::<FeasibilityError, _>(Into::into)?;

		// Finally, check that the claimed score was indeed correct.
		let known_score = (&supports).evaluate();
		ensure!(known_score == score, FeasibilityError::InvalidScore);

		Ok(ReadySolution { supports, compute, score })
	}

	/// Perform the tasks to be done after a new `elect` has been triggered:
	///
	/// 1. Increment round.
	/// 2. Change phase to [`Phase::Off`]
	/// 3. Clear all snapshot data.
	fn rotate_round() {
		// Inc round.
		<Round<T>>::mutate(|r| *r += 1);

		// Phase is off now.
		<CurrentPhase<T>>::put(Phase::Off);

		// Kill snapshots.
		Self::kill_snapshot();
	}

	/// On-chain fallback of election.
	fn onchain_fallback() -> Result<(Supports<T::AccountId>, Weight), ElectionError> {
		<onchain::OnChainSequentialPhragmen<OnChainConfig<T>> as ElectionProvider<
			T::AccountId,
			T::BlockNumber,
		>>::elect()
		.map_err(Into::into)
	}

	fn do_elect() -> Result<(Supports<T::AccountId>, Weight), ElectionError> {
		// We have to unconditionally try finalizing the signed phase here. There are only two
		// possibilities:
		//
		// - signed phase was open, in which case this is essential for correct functioning of the
		//   system
		// - signed phase was complete or not started, in which case finalization is idempotent and
		//   inexpensive (1 read of an empty vector).
		let (_, signed_finalize_weight) = Self::finalize_signed_phase();
		<QueuedSolution<T>>::take()
			.map_or_else(
				|| match T::Fallback::get() {
					FallbackStrategy::OnChain => Self::onchain_fallback()
						.map(|(s, w)| (s, w, ElectionCompute::OnChain))
						.map_err(Into::into),
					FallbackStrategy::Nothing => Err(ElectionError::NoFallbackConfigured),
				},
				|ReadySolution { supports, compute, .. }| {
					// defensive-only: snapshot must always exist by this point.
					let metadata = Self::snapshot_metadata().unwrap_or_default();
					let desired = supports.len() as u32;
					let active_voters = supports
						.iter()
						.map(|(_, x)| x)
						.fold(Zero::zero(), |acc, next| acc + next.voters.len() as u32);
					Ok((
						supports,
						T::WeightInfo::elect_queued(
							metadata.voters,
							metadata.targets,
							active_voters,
							desired,
						),
						compute,
					))
				},
			)
			.map(|(supports, weight, compute)| {
				Self::deposit_event(Event::ElectionFinalized(Some(compute)));
				if Self::round() != 1 {
					log!(info, "Finalized election round with compute {:?}.", compute);
				}
				(supports, weight.saturating_add(signed_finalize_weight))
			})
			.map_err(|err| {
				Self::deposit_event(Event::ElectionFinalized(None));
				if Self::round() != 1 {
					log!(warn, "Failed to finalize election round. reason {:?}", err);
				}
				err
			})
	}
}

impl<T: Config> ElectionProvider<T::AccountId, T::BlockNumber> for Pallet<T> {
	type Error = ElectionError;
	type DataProvider = T::DataProvider;

	fn elect() -> Result<(Supports<T::AccountId>, Weight), Self::Error> {
		match Self::do_elect() {
			Ok((supports, weight)) => {
				// All went okay, put sign to be Off, clean snapshot, etc.
				Self::rotate_round();
				Ok((supports, weight))
			},
			Err(why) => {
				log!(error, "Entering emergency mode: {:?}", why);
				<CurrentPhase<T>>::put(Phase::Emergency);
				Err(why)
			},
		}
	}
}

/// convert a DispatchError to a custom InvalidTransaction with the inner code being the error
/// number.
pub fn dispatch_error_to_invalid(error: DispatchError) -> InvalidTransaction {
	let error_number = match error {
		DispatchError::Module { error, .. } => error,
		_ => 0,
	};
	InvalidTransaction::Custom(error_number)
}

#[cfg(test)]
mod feasibility_check {
	//! All of the tests here should be dedicated to only testing the feasibility check and nothing
	//! more. The best way to audit and review these tests is to try and come up with a solution
	//! that is invalid, but gets through the system as valid.

	use super::*;
	use crate::mock::{
		raw_solution, roll_to, EpochLength, ExtBuilder, MultiPhase, Runtime, SignedPhase,
		TargetIndex, UnsignedPhase, VoterIndex,
	};
	use frame_support::assert_noop;

	const COMPUTE: ElectionCompute = ElectionCompute::OnChain;

	#[test]
	fn snapshot_is_there() {
		ExtBuilder::default().build_and_execute(|| {
			roll_to(<EpochLength>::get() - <SignedPhase>::get() - <UnsignedPhase>::get());
			assert!(MultiPhase::current_phase().is_signed());
			let solution = raw_solution();

			// For whatever reason it might be:
			<Snapshot<Runtime>>::kill();

			assert_noop!(
				MultiPhase::feasibility_check(solution, COMPUTE),
				FeasibilityError::SnapshotUnavailable
			);
		})
	}

	#[test]
	fn round() {
		ExtBuilder::default().build_and_execute(|| {
			roll_to(<EpochLength>::get() - <SignedPhase>::get() - <UnsignedPhase>::get());
			assert!(MultiPhase::current_phase().is_signed());

			let mut solution = raw_solution();
			solution.round += 1;
			assert_noop!(
				MultiPhase::feasibility_check(solution, COMPUTE),
				FeasibilityError::InvalidRound
			);
		})
	}

	#[test]
	fn desired_targets() {
		ExtBuilder::default().desired_targets(8).build_and_execute(|| {
			roll_to(<EpochLength>::get() - <SignedPhase>::get() - <UnsignedPhase>::get());
			assert!(MultiPhase::current_phase().is_signed());

			let raw = raw_solution();

			assert_eq!(raw.solution.unique_targets().len(), 4);
			assert_eq!(MultiPhase::desired_targets().unwrap(), 8);

			assert_noop!(
				MultiPhase::feasibility_check(raw, COMPUTE),
				FeasibilityError::WrongWinnerCount,
			);
		})
	}

	#[test]
	fn winner_indices() {
		ExtBuilder::default().desired_targets(2).build_and_execute(|| {
			roll_to(<EpochLength>::get() - <SignedPhase>::get() - <UnsignedPhase>::get());
			assert!(MultiPhase::current_phase().is_signed());

			let mut raw = raw_solution();
			assert_eq!(MultiPhase::snapshot().unwrap().targets.len(), 4);
			// ----------------------------------------------------^^ valid range is [0..3].

			// Swap all votes from 3 to 4. This will ensure that the number of unique winners will
			// still be 4, but one of the indices will be gibberish. Requirement is to make sure 3 a
			// winner, which we don't do here.
			raw.solution
				.votes1
				.iter_mut()
				.filter(|(_, t)| *t == TargetIndex::from(3u16))
				.for_each(|(_, t)| *t += 1);
			raw.solution.votes2.iter_mut().for_each(|(_, [(t0, _)], t1)| {
				if *t0 == TargetIndex::from(3u16) {
					*t0 += 1
				};
				if *t1 == TargetIndex::from(3u16) {
					*t1 += 1
				};
			});
			assert_noop!(
				MultiPhase::feasibility_check(raw, COMPUTE),
				FeasibilityError::InvalidWinner
			);
		})
	}

	#[test]
	fn voter_indices() {
		// Should be caught in `solution.into_assignment`.
		ExtBuilder::default().desired_targets(2).build_and_execute(|| {
			roll_to(<EpochLength>::get() - <SignedPhase>::get() - <UnsignedPhase>::get());
			assert!(MultiPhase::current_phase().is_signed());

			let mut solution = raw_solution();
			assert_eq!(MultiPhase::snapshot().unwrap().voters.len(), 8);
			// ----------------------------------------------------^^ valid range is [0..7].

			// Check that there is an index 7 in votes1, and flip to 8.
			assert!(
				solution
					.solution
					.votes1
					.iter_mut()
					.filter(|(v, _)| *v == VoterIndex::from(7u32))
					.map(|(v, _)| *v = 8)
					.count() > 0
			);
			assert_noop!(
				MultiPhase::feasibility_check(solution, COMPUTE),
				FeasibilityError::NposElection(sp_npos_elections::Error::SolutionInvalidIndex),
			);
		})
	}

	#[test]
	fn voter_votes() {
		ExtBuilder::default().desired_targets(2).build_and_execute(|| {
			roll_to(<EpochLength>::get() - <SignedPhase>::get() - <UnsignedPhase>::get());
			assert!(MultiPhase::current_phase().is_signed());

			let mut solution = raw_solution();
			assert_eq!(MultiPhase::snapshot().unwrap().voters.len(), 8);
			// ----------------------------------------------------^^ valid range is [0..7].

			// First, check that voter at index 7 (40) actually voted for 3 (40) -- this is self
			// vote. Then, change the vote to 2 (30).
			assert_eq!(
				solution
					.solution
					.votes1
					.iter_mut()
					.filter(|(v, t)| *v == 7 && *t == 3)
					.map(|(_, t)| *t = 2)
					.count(),
				1,
			);
			assert_noop!(
				MultiPhase::feasibility_check(solution, COMPUTE),
				FeasibilityError::InvalidVote,
			);
		})
	}

	#[test]
	fn score() {
		ExtBuilder::default().desired_targets(2).build_and_execute(|| {
			roll_to(<EpochLength>::get() - <SignedPhase>::get() - <UnsignedPhase>::get());
			assert!(MultiPhase::current_phase().is_signed());

			let mut solution = raw_solution();
			assert_eq!(MultiPhase::snapshot().unwrap().voters.len(), 8);

			// Simply faff with the score.
			solution.score[0] += 1;

			assert_noop!(
				MultiPhase::feasibility_check(solution, COMPUTE),
				FeasibilityError::InvalidScore,
			);
		})
	}
}

#[cfg(test)]
mod tests {
	use super::*;
	use crate::{
		mock::{
			multi_phase_events, roll_to, AccountId, ExtBuilder, MockWeightInfo, MultiPhase,
			Runtime, SignedMaxSubmissions, System, TargetIndex, Targets,
		},
		Phase,
	};
	use frame_election_provider_support::ElectionProvider;
	use frame_support::{assert_noop, assert_ok};
	use sp_npos_elections::Support;

	#[test]
	fn phase_rotation_works() {
		ExtBuilder::default().build_and_execute(|| {
			// 0 ------- 15 ------- 25 ------- 30 ------- ------- 45 ------- 55 ------- 60
			//           |           |          |                 |           |          |
			//         Signed      Unsigned   Elect             Signed     Unsigned    Elect

			assert_eq!(System::block_number(), 0);
			assert_eq!(MultiPhase::current_phase(), Phase::Off);
			assert_eq!(MultiPhase::round(), 1);

			roll_to(4);
			assert_eq!(MultiPhase::current_phase(), Phase::Off);
			assert!(MultiPhase::snapshot().is_none());
			assert_eq!(MultiPhase::round(), 1);

			roll_to(15);
			assert_eq!(MultiPhase::current_phase(), Phase::Signed);
			assert_eq!(multi_phase_events(), vec![Event::SignedPhaseStarted(1)]);
			assert!(MultiPhase::snapshot().is_some());
			assert_eq!(MultiPhase::round(), 1);

			roll_to(24);
			assert_eq!(MultiPhase::current_phase(), Phase::Signed);
			assert!(MultiPhase::snapshot().is_some());
			assert_eq!(MultiPhase::round(), 1);

			roll_to(25);
			assert_eq!(MultiPhase::current_phase(), Phase::Unsigned((true, 25)));
			assert_eq!(
				multi_phase_events(),
				vec![Event::SignedPhaseStarted(1), Event::UnsignedPhaseStarted(1)],
			);
			assert!(MultiPhase::snapshot().is_some());

			roll_to(29);
			assert_eq!(MultiPhase::current_phase(), Phase::Unsigned((true, 25)));
			assert!(MultiPhase::snapshot().is_some());

			roll_to(30);
			assert_eq!(MultiPhase::current_phase(), Phase::Unsigned((true, 25)));
			assert!(MultiPhase::snapshot().is_some());

			// We close when upstream tells us to elect.
			roll_to(32);
			assert_eq!(MultiPhase::current_phase(), Phase::Unsigned((true, 25)));
			assert!(MultiPhase::snapshot().is_some());

			MultiPhase::elect().unwrap();

			assert!(MultiPhase::current_phase().is_off());
			assert!(MultiPhase::snapshot().is_none());
			assert_eq!(MultiPhase::round(), 2);

			roll_to(44);
			assert!(MultiPhase::current_phase().is_off());

			roll_to(45);
			assert!(MultiPhase::current_phase().is_signed());

			roll_to(55);
			assert!(MultiPhase::current_phase().is_unsigned_open_at(55));
		})
	}

	#[test]
	fn signed_phase_void() {
		ExtBuilder::default().phases(0, 10).build_and_execute(|| {
			roll_to(15);
			assert!(MultiPhase::current_phase().is_off());

			roll_to(19);
			assert!(MultiPhase::current_phase().is_off());

			roll_to(20);
			assert!(MultiPhase::current_phase().is_unsigned_open_at(20));
			assert!(MultiPhase::snapshot().is_some());

			roll_to(30);
			assert!(MultiPhase::current_phase().is_unsigned_open_at(20));

			MultiPhase::elect().unwrap();

			assert!(MultiPhase::current_phase().is_off());
			assert!(MultiPhase::snapshot().is_none());
		});
	}

	#[test]
	fn unsigned_phase_void() {
		ExtBuilder::default().phases(10, 0).build_and_execute(|| {
			roll_to(15);
			assert!(MultiPhase::current_phase().is_off());

			roll_to(19);
			assert!(MultiPhase::current_phase().is_off());

			roll_to(20);
			assert!(MultiPhase::current_phase().is_signed());
			assert!(MultiPhase::snapshot().is_some());

			roll_to(30);
			assert!(MultiPhase::current_phase().is_signed());

			assert_ok!(MultiPhase::elect());

			assert!(MultiPhase::current_phase().is_off());
			assert!(MultiPhase::snapshot().is_none());
		});
	}

	#[test]
	fn both_phases_void() {
		ExtBuilder::default().phases(0, 0).build_and_execute(|| {
			roll_to(15);
			assert!(MultiPhase::current_phase().is_off());

			roll_to(19);
			assert!(MultiPhase::current_phase().is_off());

			roll_to(20);
			assert!(MultiPhase::current_phase().is_off());

			roll_to(30);
			assert!(MultiPhase::current_phase().is_off());

			// This module is now only capable of doing on-chain backup.
			assert_ok!(MultiPhase::elect());

			assert!(MultiPhase::current_phase().is_off());
		});
	}

	#[test]
	fn early_termination() {
		// An early termination in the signed phase, with no queued solution.
		ExtBuilder::default().build_and_execute(|| {
			// Signed phase started at block 15 and will end at 25.
			roll_to(14);
			assert_eq!(MultiPhase::current_phase(), Phase::Off);

			roll_to(15);
			assert_eq!(multi_phase_events(), vec![Event::SignedPhaseStarted(1)]);
			assert_eq!(MultiPhase::current_phase(), Phase::Signed);
			assert_eq!(MultiPhase::round(), 1);

			// An unexpected call to elect.
			roll_to(20);
			MultiPhase::elect().unwrap();

			// We surely can't have any feasible solutions. This will cause an on-chain election.
			assert_eq!(
				multi_phase_events(),
				vec![
					Event::SignedPhaseStarted(1),
					Event::ElectionFinalized(Some(ElectionCompute::OnChain))
				],
			);
			// All storage items must be cleared.
			assert_eq!(MultiPhase::round(), 2);
			assert!(MultiPhase::snapshot().is_none());
			assert!(MultiPhase::snapshot_metadata().is_none());
			assert!(MultiPhase::desired_targets().is_none());
			assert!(MultiPhase::queued_solution().is_none());
			assert!(MultiPhase::signed_submissions().is_empty());
		})
	}

	#[test]
	fn early_termination_with_submissions() {
		// an early termination in the signed phase, with no queued solution.
		ExtBuilder::default().build_and_execute(|| {
			// signed phase started at block 15 and will end at 25.
			roll_to(14);
			assert_eq!(MultiPhase::current_phase(), Phase::Off);

			roll_to(15);
			assert_eq!(multi_phase_events(), vec![Event::SignedPhaseStarted(1)]);
			assert_eq!(MultiPhase::current_phase(), Phase::Signed);
			assert_eq!(MultiPhase::round(), 1);

			// fill the queue with signed submissions
			for s in 0..SignedMaxSubmissions::get() {
				let solution = RawSolution { score: [(5 + s).into(), 0, 0], ..Default::default() };
				assert_ok!(MultiPhase::submit(
					crate::mock::Origin::signed(99),
					Box::new(solution),
					MultiPhase::signed_submissions().len() as u32
				));
			}

			// an unexpected call to elect.
			roll_to(20);
			assert!(MultiPhase::elect().is_ok());

			// all storage items must be cleared.
			assert_eq!(MultiPhase::round(), 2);
			assert!(MultiPhase::snapshot().is_none());
			assert!(MultiPhase::snapshot_metadata().is_none());
			assert!(MultiPhase::desired_targets().is_none());
			assert!(MultiPhase::queued_solution().is_none());
			assert!(MultiPhase::signed_submissions().is_empty());
		})
	}

	#[test]
	fn fallback_strategy_works() {
		ExtBuilder::default().fallback(FallbackStrategy::OnChain).build_and_execute(|| {
			roll_to(15);
			assert_eq!(MultiPhase::current_phase(), Phase::Signed);

			roll_to(25);
			assert_eq!(MultiPhase::current_phase(), Phase::Unsigned((true, 25)));

			// Zilch solutions thus far.
			let (supports, _) = MultiPhase::elect().unwrap();

			assert_eq!(
				supports,
				vec![
					(30, Support { total: 40, voters: vec![(2, 5), (4, 5), (30, 30)] }),
					(40, Support { total: 60, voters: vec![(2, 5), (3, 10), (4, 5), (40, 40)] })
				]
			)
		});

		ExtBuilder::default().fallback(FallbackStrategy::Nothing).build_and_execute(|| {
			roll_to(15);
			assert_eq!(MultiPhase::current_phase(), Phase::Signed);

			roll_to(25);
			assert_eq!(MultiPhase::current_phase(), Phase::Unsigned((true, 25)));

			// Zilch solutions thus far.
			assert_eq!(MultiPhase::elect().unwrap_err(), ElectionError::NoFallbackConfigured);
		})
	}

	#[test]
	fn snapshot_too_big_failure_onchain_fallback() {
		// the `MockStaking` is designed such that if it has too many targets, it simply fails.
		ExtBuilder::default().build_and_execute(|| {
			Targets::set((0..(TargetIndex::max_value() as AccountId) + 1).collect::<Vec<_>>());

			// Signed phase failed to open.
			roll_to(15);
			assert_eq!(MultiPhase::current_phase(), Phase::Off);

			// Unsigned phase failed to open.
			roll_to(25);
			assert_eq!(MultiPhase::current_phase(), Phase::Off);

			// On-chain backup works though.
			roll_to(29);
			let (supports, _) = MultiPhase::elect().unwrap();
			assert!(supports.len() > 0);
		});
	}

	#[test]
	fn snapshot_too_big_failure_no_fallback() {
		// and if the backup mode is nothing, we go into the emergency mode..
		ExtBuilder::default().fallback(FallbackStrategy::Nothing).build_and_execute(|| {
			crate::mock::Targets::set(
				(0..(TargetIndex::max_value() as AccountId) + 1).collect::<Vec<_>>(),
			);

			// Signed phase failed to open.
			roll_to(15);
			assert_eq!(MultiPhase::current_phase(), Phase::Off);

			// Unsigned phase failed to open.
			roll_to(25);
			assert_eq!(MultiPhase::current_phase(), Phase::Off);

			roll_to(29);
			let err = MultiPhase::elect().unwrap_err();
			assert_eq!(err, ElectionError::NoFallbackConfigured);
			assert_eq!(MultiPhase::current_phase(), Phase::Emergency);
		});
	}

	#[test]
	fn snapshot_too_big_truncate() {
		// but if there are too many voters, we simply truncate them.
		ExtBuilder::default().build_and_execute(|| {
			// we have 8 voters in total.
			assert_eq!(crate::mock::Voters::get().len(), 8);
			// but we want to take 4.
			crate::mock::VoterSnapshotPerBlock::set(2);

			// Signed phase opens just fine.
			roll_to(15);
			assert_eq!(MultiPhase::current_phase(), Phase::Signed);

			assert_eq!(
				MultiPhase::snapshot_metadata().unwrap(),
				SolutionOrSnapshotSize { voters: 2, targets: 4 }
			);
		})
	}

	#[test]
	fn untrusted_score_verification_is_respected() {
		ExtBuilder::default().build_and_execute(|| {
			roll_to(15);
			assert_eq!(MultiPhase::current_phase(), Phase::Signed);

			let (solution, _) = MultiPhase::mine_solution(2).unwrap();
			// Default solution has a score of [50, 100, 5000].
			assert_eq!(solution.score, [50, 100, 5000]);

			<MinimumUntrustedScore<Runtime>>::put([49, 0, 0]);
			assert_ok!(MultiPhase::feasibility_check(solution.clone(), ElectionCompute::Signed));

			<MinimumUntrustedScore<Runtime>>::put([51, 0, 0]);
			assert_noop!(
				MultiPhase::feasibility_check(solution, ElectionCompute::Signed),
				FeasibilityError::UntrustedScoreTooLow,
			);
		})
	}

	#[test]
	fn number_of_voters_allowed_2sec_block() {
		// Just a rough estimate with the substrate weights.
		assert!(!MockWeightInfo::get());

		let all_voters: u32 = 10_000;
		let all_targets: u32 = 5_000;
		let desired: u32 = 1_000;
		let weight_with = |active| {
			<Runtime as Config>::WeightInfo::submit_unsigned(
				all_voters,
				all_targets,
				active,
				desired,
			)
		};

		let mut active = 1;
		while weight_with(active) <=
			<Runtime as frame_system::Config>::BlockWeights::get().max_block ||
			active == all_voters
		{
			active += 1;
		}

		println!("can support {} voters to yield a weight of {}", active, weight_with(active));
	}
}<|MERGE_RESOLUTION|>--- conflicted
+++ resolved
@@ -642,7 +642,7 @@
 		/// Also, note the data type: If the voters are represented by a `u32` in `type
 		/// CompactSolution`, the same `u32` is used here to ensure bounds are respected.
 		#[pallet::constant]
-		type VoterSnapshotPerBlock: Get<CompactVoterIndexOf<Self>>;
+		type VoterSnapshotPerBlock: Get<SolutionVoterIndexOf<Self>>;
 
 		/// Handler for the slashed deposits.
 		type SlashHandler: OnUnbalanced<NegativeImbalanceOf<Self>>;
@@ -1308,16 +1308,11 @@
 	///
 	/// Returns `Ok(consumed_weight)` if operation is okay.
 	pub fn create_snapshot() -> Result<Weight, ElectionError> {
-<<<<<<< HEAD
 		// we don't impose any limits on the targets for now, the assumption is that
 		// `T::DataProvider` will sensibly return small values to use.
-		let target_limit = <CompactTargetIndexOf<T>>::max_value().saturated_into::<usize>();
+		let target_limit = <SolutionTargetIndexOf<T>>::max_value().saturated_into::<usize>();
 		// for now we have just a single block snapshot.
 		let voter_limit = T::VoterSnapshotPerBlock::get().saturated_into::<usize>();
-=======
-		let target_limit = <SolutionTargetIndexOf<T>>::max_value().saturated_into::<usize>();
-		let voter_limit = <SolutionVoterIndexOf<T>>::max_value().saturated_into::<usize>();
->>>>>>> 7342a2fb
 
 		let (targets, w1) =
 			T::DataProvider::targets(Some(target_limit)).map_err(ElectionError::DataProvider)?;
