--- conflicted
+++ resolved
@@ -50,15 +50,10 @@
 
 mod misc;
 pub use misc::{
-<<<<<<< HEAD
 	Backing, ConstU32, ConstU8, EnsureInherentsAreFirst, EstimateCallFee, ExecuteBlock,
 	ExtrinsicCall, Get, GetBacking, GetDefault, HandleLifetime, IsSubType, IsType, Len,
 	OffchainWorker, OnKilledAccount, OnNewAccount, SameOrOther, Time, TryDrop, UnixTime,
-=======
-	Backing, ConstU32, EnsureInherentsAreFirst, EstimateCallFee, ExecuteBlock, ExtrinsicCall, Get,
-	GetBacking, GetDefault, HandleLifetime, IsSubType, IsType, Len, OffchainWorker,
-	OnKilledAccount, OnNewAccount, SameOrOther, Time, TryDrop, UnixTime, WrapperOpaque,
->>>>>>> 4f8e0cf6
+	WrapperOpaque,
 };
 
 mod stored_map;
