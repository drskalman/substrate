// This file is part of Substrate.

// Copyright (C) 2021-2022 Parity Technologies (UK) Ltd.
// SPDX-License-Identifier: Apache-2.0

// Licensed under the Apache License, Version 2.0 (the "License");
// you may not use this file except in compliance with the License.
// You may obtain a copy of the License at
//
// 	http://www.apache.org/licenses/LICENSE-2.0
//
// Unless required by applicable law or agreed to in writing, software
// distributed under the License is distributed on an "AS IS" BASIS,
// WITHOUT WARRANTIES OR CONDITIONS OF ANY KIND, either express or implied.
// See the License for the specific language governing permissions and
// limitations under the License.

use codec::{Decode, Encode, Error, Input};
use scale_info::TypeInfo;
use sp_std::{cmp, prelude::*};

<<<<<<< HEAD
use crate::ValidatorSetId;

/// Id of different payloads in the [`Commitment`] data
pub type BeefyPayloadId = [u8; 2];

/// Registry of all known [`BeefyPayloadId`].
pub mod known_payload_ids {
	use crate::BeefyPayloadId;

	/// A [`Payload`](super::Payload) identifier for Merkle Mountain Range root hash.
	///
	/// Encoded value should contain a [`crate::MmrRootHash`] type (i.e. 32-bytes hash).
	pub const MMR_ROOT_ID: BeefyPayloadId = *b"mh";
}

/// A BEEFY payload type allowing for future extensibility of adding additional kinds of payloads.:
///
/// The idea is to store a vector of SCALE-encoded values with an extra identifier.
/// Identifiers MUST be sorted by the [`BeefyPayloadId`] to allow efficient lookup of expected
/// value. Duplicated identifiers are disallowed. It's okay for different implementations to only
/// support a subset of possible values.
#[derive(Decode, Encode, Debug, PartialEq, Eq, Clone, Ord, PartialOrd, Hash)]
pub struct Payload(Vec<(BeefyPayloadId, Vec<u8>)>);

impl Payload {
	/// Construct a new payload given an initial vallue
	pub fn new(id: BeefyPayloadId, value: Vec<u8>) -> Self {
		Self(vec![(id, value)])
	}

	/// Returns a raw payload under given `id`.
	///
	/// If the [`BeefyPayloadId`] is not found in the payload `None` is returned.
	pub fn get_raw(&self, id: &BeefyPayloadId) -> Option<&Vec<u8>> {
		let index = self.0.binary_search_by(|probe| probe.0.cmp(id)).ok()?;
		Some(&self.0[index].1)
	}

	/// Returns a decoded payload value under given `id`.
	///
	/// In case the value is not there or it cannot be decoded does not match `None` is returned.
	pub fn get_decoded<T: Decode>(&self, id: &BeefyPayloadId) -> Option<T> {
		self.get_raw(id).and_then(|raw| T::decode(&mut &raw[..]).ok())
	}

	/// Push a `Vec<u8>` with a given id into the payload vec.
	/// This method will internally sort the payload vec after every push.
	///
	/// Returns self to allow for daisy chaining.
	pub fn push_raw(mut self, id: BeefyPayloadId, value: Vec<u8>) -> Self {
		self.0.push((id, value));
		self.0.sort_by_key(|(id, _)| *id);
		self
	}
}
=======
use crate::{Payload, ValidatorSetId};
>>>>>>> ed2466e3

/// A commitment signed by GRANDPA validators as part of BEEFY protocol.
///
/// The commitment contains a [payload](Commitment::payload) extracted from the finalized block at
/// height [block_number](Commitment::block_number).
/// GRANDPA validators collect signatures on commitments and a stream of such signed commitments
/// (see [SignedCommitment]) forms the BEEFY protocol.
#[derive(Clone, Debug, PartialEq, Eq, Encode, Decode, TypeInfo)]
pub struct Commitment<TBlockNumber> {
	///  A collection of payloads to be signed, see [`Payload`] for details.
	///
	/// One of the payloads should be some form of cumulative representation of the chain (think
	/// MMR root hash). Additionally one of the payloads should also contain some details that
	/// allow the light client to verify next validator set. The protocol does not enforce any
	/// particular format of this data, nor how often it should be present in commitments, however
	/// the light client has to be provided with full validator set whenever it performs the
	/// transition (i.e. importing first block with
	/// [validator_set_id](Commitment::validator_set_id) incremented).
	pub payload: Payload,

	/// Finalized block number this commitment is for.
	///
	/// GRANDPA validators agree on a block they create a commitment for and start collecting
	/// signatures. This process is called a round.
	/// There might be multiple rounds in progress (depending on the block choice rule), however
	/// since the payload is supposed to be cumulative, it is not required to import all
	/// commitments.
	/// BEEFY light client is expected to import at least one commitment per epoch,
	/// but is free to import as many as it requires.
	pub block_number: TBlockNumber,

	/// BEEFY validator set supposed to sign this commitment.
	///
	/// Validator set is changing once per epoch. The Light Client must be provided by details
	/// about the validator set whenever it's importing first commitment with a new
	/// `validator_set_id`. Validator set data MUST be verifiable, for instance using
	/// [payload](Commitment::payload) information.
	pub validator_set_id: ValidatorSetId,
}

impl<TBlockNumber> cmp::PartialOrd for Commitment<TBlockNumber>
where
	TBlockNumber: cmp::Ord,
{
	fn partial_cmp(&self, other: &Self) -> Option<cmp::Ordering> {
		Some(self.cmp(other))
	}
}

impl<TBlockNumber> cmp::Ord for Commitment<TBlockNumber>
where
	TBlockNumber: cmp::Ord,
{
	fn cmp(&self, other: &Self) -> cmp::Ordering {
		self.validator_set_id
			.cmp(&other.validator_set_id)
			.then_with(|| self.block_number.cmp(&other.block_number))
	}
}

/// A commitment with matching GRANDPA validators' signatures.
///
/// Note that SCALE-encoding of the structure is optimized for size efficiency over the wire,
/// please take a look at custom [`Encode`] and [`Decode`] implementations and
/// `CompactSignedCommitment` struct.
#[derive(Clone, Debug, PartialEq, Eq, TypeInfo)]
pub struct SignedCommitment<TBlockNumber, TSignature> {
	/// The commitment signatures are collected for.
	pub commitment: Commitment<TBlockNumber>,
	/// GRANDPA validators' signatures for the commitment.
	///
	/// The length of this `Vec` must match number of validators in the current set (see
	/// [Commitment::validator_set_id]).
	pub signatures: Vec<Option<TSignature>>,
}

impl<TBlockNumber, TSignature>
	SignedCommitment<TBlockNumber, TSignature>
{
	/// Return the number of collected signatures.
	pub fn no_of_signatures(&self) -> usize {
		self.signatures.iter().filter(|x| x.is_some()).count()
	}
}

/// Type to be used to denote placement of signatures
type BitField = Vec<u8>;
/// Compress 8 bit values into a single u8 Byte
const CONTAINER_BIT_SIZE: usize = 8;

/// Compressed representation of [`SignedCommitment`], used for encoding efficiency.
#[derive(Clone, Debug, PartialEq, Eq, Encode, Decode)]
struct CompactSignedCommitment<TBlockNumber, TSignature> {
	/// The commitment, unchanged compared to regular [`SignedCommitment`].
	commitment: Commitment<TBlockNumber>,
	/// A bitfield representing presence of a signature coming from a validator at some index.
	///
	/// The bit at index `0` is set to `1` in case we have a signature coming from a validator at
	/// index `0` in in the original validator set. In case the [`SignedCommitment`] does not
	/// contain that signature the `bit` will be set to `0`. Bits are packed into `Vec<u8>`
	signatures_from: BitField,
	/// Number of validators in the Validator Set and hence number of significant bits in the
	/// [`signatures_from`] collection.
	///
	/// Note this might be smaller than the size of `signatures_compact` in case some signatures
	/// are missing.
	validator_set_len: u32,
	/// A `Vec` containing all `Signature`s present in the original [`SignedCommitment`].
	///
	/// Note that in order to associate a `Signature` from this `Vec` with a validator, one needs
	/// to look at the `signatures_from` bitfield, since some validators might have not produced a
	/// signature.
	signatures_compact: Vec<TSignature>,
}

impl<'a, TBlockNumber: Clone, TSignature>
	CompactSignedCommitment<TBlockNumber, &'a TSignature>
{
	/// Packs a `SignedCommitment` into the compressed `CompactSignedCommitment` format for
	/// efficient network transport.
	fn pack(
		signed_commitment: &'a SignedCommitment<TBlockNumber, TSignature>,
	) -> Self {
		let SignedCommitment { commitment, signatures} = signed_commitment;
		let validator_set_len = signatures.len() as u32;

		let signatures_compact: Vec<&'a TSignature> =
			signatures.iter().filter_map(|x| x.as_ref()).collect();
		let bits = {
			let mut bits: Vec<u8> =
				signatures.iter().map(|x| if x.is_some() { 1 } else { 0 }).collect();
			// Resize with excess bits for placement purposes
			let excess_bits_len =
				CONTAINER_BIT_SIZE - (validator_set_len as usize % CONTAINER_BIT_SIZE);
			bits.resize(bits.len() + excess_bits_len, 0);
			bits
		};

		let mut signatures_from: BitField = vec![];
		let chunks = bits.chunks(CONTAINER_BIT_SIZE);
		for chunk in chunks {
			let mut iter = chunk.iter().copied();
			let mut v = iter.next().unwrap() as u8;

			for bit in iter {
				v <<= 1;
				v |= bit as u8;
			}

			signatures_from.push(v);
		}

		Self {
			commitment: commitment.clone(),
			signatures_from,
			validator_set_len,
			signatures_compact,
		}
	}

	/// Unpacks a `CompactSignedCommitment` into the uncompressed `SignedCommitment` form.
	fn unpack(
		temporary_signatures: CompactSignedCommitment<
			TBlockNumber,
			TSignature,
		>,
	) -> SignedCommitment<TBlockNumber, TSignature> {
		let CompactSignedCommitment {
			commitment,
			signatures_from,
			validator_set_len,
			signatures_compact,
		} = temporary_signatures;
		let mut bits: Vec<u8> = vec![];

		for block in signatures_from {
			for bit in 0..CONTAINER_BIT_SIZE {
				bits.push((block >> (CONTAINER_BIT_SIZE - bit - 1)) & 1);
			}
		}

		bits.truncate(validator_set_len as usize);

		let mut next_signature = signatures_compact.into_iter();
		let signatures: Vec<Option<TSignature>> = bits
			.iter()
			.map(|&x| if x == 1 { next_signature.next() } else { None })
			.collect();

		SignedCommitment { commitment, signatures }
	}
}

impl<TBlockNumber, TSignature> Encode
	for SignedCommitment<TBlockNumber, TSignature>
where
	TBlockNumber: Encode + Clone,
	TSignature: Encode,
{
	fn using_encoded<R, F: FnOnce(&[u8]) -> R>(&self, f: F) -> R {
		let temp = CompactSignedCommitment::pack(self);
		temp.using_encoded(f)
	}
}

impl<TBlockNumber, TSignature> Decode
	for SignedCommitment<TBlockNumber, TSignature>
where
	TBlockNumber: Decode + Clone,
	TSignature: Decode,
{
	fn decode<I: Input>(input: &mut I) -> Result<Self, Error> {
		let temp = CompactSignedCommitment::decode(input)?;
		Ok(CompactSignedCommitment::unpack(temp))
	}
}

/// A [SignedCommitment] with a version number.
///
/// This variant will be appended to the block justifications for the block
/// for which the signed commitment has been generated.
///
/// Note that this enum is subject to change in the future with introduction
/// of additional cryptographic primitives to BEEFY.
#[derive(Clone, Debug, PartialEq, codec::Encode, codec::Decode)]
pub enum VersionedFinalityProof<N, S> {
	#[codec(index = 1)]
	/// Current active version
	V1(SignedCommitment<N, S>),
}

impl<N, S> From<SignedCommitment<N, S>> for VersionedFinalityProof<N, S> {
	fn from(commitment: SignedCommitment<N, S>) -> Self {
		VersionedFinalityProof::V1(commitment)
	}
}

#[cfg(test)]
mod tests {
<<<<<<< HEAD
	use hex::ToHex;
	use sp_core::{keccak_256, Pair};
	use sp_keystore::{testing::KeyStore, SyncCryptoStore, SyncCryptoStorePtr};

=======
>>>>>>> ed2466e3
	use super::*;
	use crate::{crypto, known_payloads, KEY_TYPE};
	use codec::Decode;
<<<<<<< HEAD

	use crate::{ecdsa_crypto, KEY_TYPE, bls_crypto::{Signature as BLSSignature}};
	use bls_like::{Keypair, SignedMessage as BLSSignedMessage, Signed, pop::SignatureAggregatorAssumingPoP, BLS377, SerializableToBytes};	
=======
	use sp_core::{keccak_256, Pair};
	use sp_keystore::{testing::KeyStore, SyncCryptoStore, SyncCryptoStorePtr};
>>>>>>> ed2466e3

	type TestCommitment = Commitment<u128>;

	const LARGE_RAW_COMMITMENT: &[u8] = include_bytes!("../test-res/large-raw-commitment");

        ///types for bls-less commitment

	type TestSignedCommitment =
		SignedCommitment<u128, ecdsa_crypto::Signature>;
	type TestVersionedFinalityProof =
	VersionedFinalityProof<u128, ecdsa_crypto::Signature>;

	///types for commitment supporting aggregatable bls signature
	#[derive(Clone, Debug, PartialEq, codec::Encode, codec::Decode)]
	struct BLSAggregatableSignature(BLSSignature);

	#[derive(Clone, Debug, PartialEq, codec::Encode, codec::Decode)]
	struct ECDSABLSSignaturePair (ecdsa_crypto::Signature, BLSSignature); 

	type TestBLSSignedCommitment =
		SignedCommitment<u128, ECDSABLSSignaturePair>;
	type TestVersionedBLSFinalityProof =
	VersionedFinalityProof<u128, ECDSABLSSignaturePair>;
	
	// The mock signatures are equivalent to the ones produced by the BEEFY keystore
	fn mock_ecdsa_signatures() -> (ecdsa_crypto::Signature, ecdsa_crypto::Signature) {
		let store: SyncCryptoStorePtr = KeyStore::new().into();

		let alice = sp_core::ecdsa::Pair::from_string("//Alice", None).unwrap();
		let _ =
			SyncCryptoStore::insert_unknown(&*store, KEY_TYPE, "//Alice", alice.public().as_ref())
				.unwrap();

		let msg = keccak_256(b"This is the first message");
		let sig1 = SyncCryptoStore::ecdsa_sign_prehashed(&*store, KEY_TYPE, &alice.public(), &msg)
			.unwrap()
			.unwrap();

		let msg = keccak_256(b"This is the second message");
		let sig2 = SyncCryptoStore::ecdsa_sign_prehashed(&*store, KEY_TYPE, &alice.public(), &msg)
			.unwrap()
			.unwrap();

		(sig1.into(), sig2.into())
	}

	///generates mock aggregatable bls signature for generating test commitment
	///BLS signatures
	fn mock_bls_signatures() ->  (BLSSignature, BLSSignature) {
		let store: SyncCryptoStorePtr = KeyStore::new().into();

		let mut alice = sp_core::bls::Pair::from_string("//Alice", None).unwrap();
		let _ =
			SyncCryptoStore::insert_unknown(&*store, KEY_TYPE, "//Alice", alice.public().as_ref())
				.unwrap();

		let msg = b"This is the first message";
		let sig1 = alice.sign(msg);

		let msg = b"This is the second message";
		let sig2 = alice.sign(msg);

		(sig1.into(), sig2.into())
	}

	#[test]
	fn commitment_encode_decode() {
		// given
		let payload =
			Payload::from_single_entry(known_payloads::MMR_ROOT_ID, "Hello World!".encode());
		let commitment: TestCommitment =
			Commitment { payload, block_number: 5, validator_set_id: 0 };
		// when
		let encoded = codec::Encode::encode(&commitment);
		let decoded = TestCommitment::decode(&mut &*encoded);

		// then
		assert_eq!(decoded, Ok(commitment));
		assert_eq!(
			encoded,
			array_bytes::hex2bytes_unchecked(
				"046d68343048656c6c6f20576f726c6421050000000000000000000000000000000000000000000000"
			)
		);
	}

	#[test]
	fn signed_commitment_encode_decode() {
		// given
		let payload =
			Payload::from_single_entry(known_payloads::MMR_ROOT_ID, "Hello World!".encode());
		let commitment: TestCommitment =
			Commitment { payload, block_number: 5, validator_set_id: 0 };

		let ecdsa_sigs = mock_ecdsa_signatures();

		let ecdsa_signed = SignedCommitment {
			commitment: commitment.clone(),
			signatures: vec![None, None, Some(ecdsa_sigs.0.clone()), Some(ecdsa_sigs.1.clone())],
		};

		// when
		let encoded = codec::Encode::encode(&ecdsa_signed);
		let decoded = TestSignedCommitment::decode(&mut &*encoded);

		// then
		assert_eq!(decoded, Ok(ecdsa_signed));
		assert_eq!(
			encoded,
			array_bytes::hex2bytes_unchecked(
				"\
				046d68343048656c6c6f20576f726c64210500000000000000000000000000000000000000000000000\
				4300400000008558455ad81279df0795cc985580e4fb75d72d948d1107b2ac80a09abed4da8480c746c\
				c321f2319a5e99a830e314d10dd3cd68ce3dc0c33c86e99bcb7816f9ba012d6e1f8105c337a86cdd9aa\
				acdc496577f3db8c55ef9e6fd48f2c5c05a2274707491635d8ba3df64f324575b7b2a34487bca2324b6\
				a0046395a71681be3d0c2a00\
			"
			)
		);

		//including bls signature
		let bls_signed_msgs = mock_bls_signatures();

		//we are going to aggregate the signatures here, in real life, this happens when
		//validators receives other validators signatures before they are going to gossip
		//it.
		//let mut aggregatedsigs =  SignatureAggregatorAssumingPoP::new();

		//aggregatedsigs.aggregate(&bls_signed_msgs.0);
		//aggregatedsigs.aggregate(&bls_signed_msgs.1);

		//let aggregated_signature = (&aggregatedsigs).signature(); //<SignatureAggregatorAssumingPoP<BLS377>) as Signed>::signature(&aggregatedsigs.signature());

		let ecdsa_and_bls_signed = SignedCommitment {
			commitment,
			signatures: vec![None, None, Some(ECDSABLSSignaturePair(ecdsa_sigs.0, bls_signed_msgs.0)), Some(ECDSABLSSignaturePair(ecdsa_sigs.1, bls_signed_msgs.1))],
		};

		//when
		let encoded = codec::Encode::encode(&ecdsa_and_bls_signed);
		let decoded = TestBLSSignedCommitment::decode(&mut &*encoded);

		println!("encoded is {}", encoded.encode_hex::<String>());

		// then
		assert_eq!(decoded, Ok(ecdsa_and_bls_signed));
		assert_eq!( 
			encoded,
			hex_literal::hex!(
				"046d68343048656c6c6f20576f726c642105000000000000000000000000000000000000000000000004300400000008558455ad81279df0795cc985580e4fb75d72d948d1107b2ac80a09abed4da8480c746cc321f2319a5e99a830e314d10dd3cd68ce3dc0c33c86e99bcb7816f9ba0134835b340f62cb1bcb58f2cbdb4435a0e1780c5ec56c88ec198f9300581712a1d4876ce82befeeaf97d72351b25b9c002c729c651768c11f692807fb5ee5e8c50c1f07576fe705b406bc677e706304e92438b80e1bc87e0591ed99273a5a46012d6e1f8105c337a86cdd9aaacdc496577f3db8c55ef9e6fd48f2c5c05a2274707491635d8ba3df64f324575b7b2a34487bca2324b6a0046395a71681be3d0c2a0084c79ad33c5c69de77c1242167b1b11469df914306073696dbedd1d03805c917a9fb0074d2003dad4bb476f1f560650085fb69b3c2cedfbbd8d3aa8b80ac9525fe5cafbd585d84c0e49052df577e85602bb892a3bfd8525d15478e05a0f47b80"
			)
		);


		}

	#[test]
	fn signed_commitment_count_signatures() {
		// given
		let payload =
			Payload::from_single_entry(known_payloads::MMR_ROOT_ID, "Hello World!".encode());
		let commitment: TestCommitment =
			Commitment { payload, block_number: 5, validator_set_id: 0 };

		let sigs = mock_ecdsa_signatures();

		let mut signed = SignedCommitment {
			commitment,
			signatures: vec![None, None, Some(sigs.0), Some(sigs.1)],
		};
		assert_eq!(signed.no_of_signatures(), 2);

		// when
		signed.signatures[2] = None;

		// then
		assert_eq!(signed.no_of_signatures(), 1);
	}

	#[test]
	fn commitment_ordering() {
		fn commitment(
			block_number: u128,
			validator_set_id: crate::ValidatorSetId,
		) -> TestCommitment {
			let payload =
				Payload::from_single_entry(known_payloads::MMR_ROOT_ID, "Hello World!".encode());
			Commitment { payload, block_number, validator_set_id }
		}

		// given
		let a = commitment(1, 0);
		let b = commitment(2, 1);
		let c = commitment(10, 0);
		let d = commitment(10, 1);

		// then
		assert!(a < b);
		assert!(a < c);
		assert!(c < b);
		assert!(c < d);
		assert!(b < d);
	}

	#[test]
	fn versioned_commitment_encode_decode() {
		let payload =
			Payload::from_single_entry(known_payloads::MMR_ROOT_ID, "Hello World!".encode());
		let commitment: TestCommitment =
			Commitment { payload, block_number: 5, validator_set_id: 0 };

		let sigs = mock_ecdsa_signatures();

		let signed = SignedCommitment {
			commitment,
			signatures: vec![None, None, Some(sigs.0), Some(sigs.1)],
		};

		let versioned = TestVersionedFinalityProof::V1(signed.clone());

		let encoded = codec::Encode::encode(&versioned);

		assert_eq!(1, encoded[0]);
		assert_eq!(encoded[1..], codec::Encode::encode(&signed));

		let decoded = TestVersionedFinalityProof::decode(&mut &*encoded);

		assert_eq!(decoded, Ok(versioned));
	}

	#[test]
	fn large_signed_commitment_encode_decode() {
		// given
		let payload =
			Payload::from_single_entry(known_payloads::MMR_ROOT_ID, "Hello World!".encode());
		let commitment: TestCommitment =
			Commitment { payload, block_number: 5, validator_set_id: 0 };

		let sigs = mock_ecdsa_signatures();

		let signatures: Vec<Option<_>> = (0..1024)
			.into_iter()
			.map(|x| if x < 340 { None } else { Some(sigs.0.clone()) })
			.collect();
		let signed = SignedCommitment { commitment, signatures };

		// when
		let encoded = codec::Encode::encode(&signed);
		let decoded = TestSignedCommitment::decode(&mut &*encoded);

		// then
		assert_eq!(decoded, Ok(signed));
		assert_eq!(encoded, LARGE_RAW_COMMITMENT);
	}
}<|MERGE_RESOLUTION|>--- conflicted
+++ resolved
@@ -19,65 +19,7 @@
 use scale_info::TypeInfo;
 use sp_std::{cmp, prelude::*};
 
-<<<<<<< HEAD
-use crate::ValidatorSetId;
-
-/// Id of different payloads in the [`Commitment`] data
-pub type BeefyPayloadId = [u8; 2];
-
-/// Registry of all known [`BeefyPayloadId`].
-pub mod known_payload_ids {
-	use crate::BeefyPayloadId;
-
-	/// A [`Payload`](super::Payload) identifier for Merkle Mountain Range root hash.
-	///
-	/// Encoded value should contain a [`crate::MmrRootHash`] type (i.e. 32-bytes hash).
-	pub const MMR_ROOT_ID: BeefyPayloadId = *b"mh";
-}
-
-/// A BEEFY payload type allowing for future extensibility of adding additional kinds of payloads.:
-///
-/// The idea is to store a vector of SCALE-encoded values with an extra identifier.
-/// Identifiers MUST be sorted by the [`BeefyPayloadId`] to allow efficient lookup of expected
-/// value. Duplicated identifiers are disallowed. It's okay for different implementations to only
-/// support a subset of possible values.
-#[derive(Decode, Encode, Debug, PartialEq, Eq, Clone, Ord, PartialOrd, Hash)]
-pub struct Payload(Vec<(BeefyPayloadId, Vec<u8>)>);
-
-impl Payload {
-	/// Construct a new payload given an initial vallue
-	pub fn new(id: BeefyPayloadId, value: Vec<u8>) -> Self {
-		Self(vec![(id, value)])
-	}
-
-	/// Returns a raw payload under given `id`.
-	///
-	/// If the [`BeefyPayloadId`] is not found in the payload `None` is returned.
-	pub fn get_raw(&self, id: &BeefyPayloadId) -> Option<&Vec<u8>> {
-		let index = self.0.binary_search_by(|probe| probe.0.cmp(id)).ok()?;
-		Some(&self.0[index].1)
-	}
-
-	/// Returns a decoded payload value under given `id`.
-	///
-	/// In case the value is not there or it cannot be decoded does not match `None` is returned.
-	pub fn get_decoded<T: Decode>(&self, id: &BeefyPayloadId) -> Option<T> {
-		self.get_raw(id).and_then(|raw| T::decode(&mut &raw[..]).ok())
-	}
-
-	/// Push a `Vec<u8>` with a given id into the payload vec.
-	/// This method will internally sort the payload vec after every push.
-	///
-	/// Returns self to allow for daisy chaining.
-	pub fn push_raw(mut self, id: BeefyPayloadId, value: Vec<u8>) -> Self {
-		self.0.push((id, value));
-		self.0.sort_by_key(|(id, _)| *id);
-		self
-	}
-}
-=======
 use crate::{Payload, ValidatorSetId};
->>>>>>> ed2466e3
 
 /// A commitment signed by GRANDPA validators as part of BEEFY protocol.
 ///
@@ -317,24 +259,16 @@
 
 #[cfg(test)]
 mod tests {
-<<<<<<< HEAD
 	use hex::ToHex;
 	use sp_core::{keccak_256, Pair};
 	use sp_keystore::{testing::KeyStore, SyncCryptoStore, SyncCryptoStorePtr};
 
-=======
->>>>>>> ed2466e3
 	use super::*;
 	use crate::{crypto, known_payloads, KEY_TYPE};
 	use codec::Decode;
-<<<<<<< HEAD
 
 	use crate::{ecdsa_crypto, KEY_TYPE, bls_crypto::{Signature as BLSSignature}};
 	use bls_like::{Keypair, SignedMessage as BLSSignedMessage, Signed, pop::SignatureAggregatorAssumingPoP, BLS377, SerializableToBytes};	
-=======
-	use sp_core::{keccak_256, Pair};
-	use sp_keystore::{testing::KeyStore, SyncCryptoStore, SyncCryptoStorePtr};
->>>>>>> ed2466e3
 
 	type TestCommitment = Commitment<u128>;
 
